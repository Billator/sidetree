import * as httpStatus from 'http-status';
import BitcoinBlockModel from './models/BitcoinBlockModel';
import BitcoinSidetreeTransactionModel from './models/BitcoinSidetreeTransactionModel';
import BitcoinInputModel from './models/BitcoinInputModel';
import BitcoinLockTransactionModel from './models/BitcoinLockTransactionModel';
import BitcoinOutputModel from './models/BitcoinOutputModel';
import BitcoinTransactionModel from './models/BitcoinTransactionModel';
import BitcoinWallet from './BitcoinWallet';
<<<<<<< HEAD
import ErrorCode from './ErrorCode';
=======
>>>>>>> 35d943f8
import IBitcoinWallet from './interfaces/IBitcoinWallet';
import nodeFetch, { FetchError, Response, RequestInit } from 'node-fetch';
import ReadableStream from '../common/ReadableStream';
import SidetreeError from '../common/SidetreeError';
import { Address, crypto, Networks, PrivateKey, Script, Transaction, Unit } from 'bitcore-lib';
import { IBlockInfo } from './BitcoinProcessor';

/**
 * Structure (internal to this class) to store the transaction information
 * as the bitcore-lib.Transaction object does not expose all the properties
 * that we need.
 */
interface BitcoreTransactionWrapper {
  id: string;
  blockHash: string;
  confirmations: number;
  inputs: Transaction.Input[];
  outputs: Transaction.Output[];
}

/**
 * Encapsulates functionality for reading/writing to the bitcoin ledger.
 */
export default class BitcoinClient {

  /** The estimated number of blocks written on bitcoin in one hour */
  public static estimatedNumberOfBlocksInOneHour = 6;

  /** Bitcoin peer's RPC basic authorization credentials */
  private readonly bitcoinAuthorization?: string;

  private readonly bitcoinWallet: IBitcoinWallet;

  constructor (
    private bitcoinPeerUri: string,
    bitcoinRpcUsername: string | undefined,
    bitcoinRpcPassword: string | undefined,
    bitcoinWalletImportString: string | undefined,
    bitcoinWallet: IBitcoinWallet | undefined,
    private requestTimeout: number,
    private requestMaxRetries: number,
    private sidetreeTransactionFeeMarkupPercentage: number) {

<<<<<<< HEAD
    if (bitcoinWalletImportString && bitcoinWallet) {
      throw new SidetreeError(ErrorCode.BitcoinProcessorWalletAndImportStringSpecified, 'Both bitcoin wallet and import string are not allowed.');
    }

    if (!bitcoinWalletImportString && !bitcoinWallet) {
      throw new SidetreeError(ErrorCode.BitcoinProcessorWalletOrImportStringRequired, 'Either wallet or import string are required');
    }

    this.bitcoinWallet = bitcoinWallet || new BitcoinWallet(bitcoinWalletImportString!);
=======
    this.bitcoinWallet = new BitcoinWallet(bitcoinWalletImportString);
>>>>>>> 35d943f8

    if (bitcoinRpcUsername && bitcoinRpcPassword) {
      this.bitcoinAuthorization = Buffer.from(`${bitcoinRpcUsername}:${bitcoinRpcPassword}`).toString('base64');
    }
  }

  /**
   * Initialize this bitcoin client.
   */
  public async initialize (): Promise<void> {

    const walletAddress = this.bitcoinWallet.getAddress();

    console.debug(`Checking if bitcoin contains a wallet for ${walletAddress}`);
    if (!await this.isAddressAddedToWallet(walletAddress.toString())) {
      console.debug(`Configuring bitcoin peer to watch address ${walletAddress}. This can take up to 10 minutes.`);

      const publicKeyAsHex = this.bitcoinWallet.getPublicKeyAsHex();
      await this.addWatchOnlyAddressToWallet(publicKeyAsHex, true);
    } else {
      console.debug('Wallet found.');
    }
  }

  /**
   * generates a private key in WIF format
   * @param network Which bitcoin network to generate this key for
   */
  public static generatePrivateKey (network: 'mainnet' | 'livenet' | 'testnet' | undefined): string {
    let bitcoreNetwork: Networks.Network | undefined;
    switch (network) {
      case 'mainnet':
        bitcoreNetwork = Networks.mainnet;
        break;
      case 'livenet':
        bitcoreNetwork = Networks.livenet;
        break;
      case 'testnet':
        bitcoreNetwork = Networks.testnet;
        break;
    }
    return new PrivateKey(undefined, bitcoreNetwork).toWIF();
  }

  /**
   * Converts the amount from BTC to satoshis.
   * @param amountInBtc The amount in BTC
   */
  public static convertBtcToSatoshis (amountInBtc: number): number {
    return Unit.fromBTC(amountInBtc).toSatoshis();
  }

  /**
   * Broadcasts the specified data transaction.
   * @param bitcoinSidetreeTransaction The transaction object.
   */
  public async broadcastSidetreeTransaction (bitcoinSidetreeTransaction: BitcoinSidetreeTransactionModel): Promise<string> {

    return this.broadcastTransactionRpc(bitcoinSidetreeTransaction.serializedTransactionObject);
  }

  /**
   * Broadcasts the specified lock transaction.
   *
   * @param bitcoinLockTransaction The transaction object.
   */
  public async broadcastLockTransaction (bitcoinLockTransaction: BitcoinLockTransactionModel): Promise<string> {
    const transactionHash = this.broadcastTransactionRpc(bitcoinLockTransaction.serializedTransactionObject);
    console.info(`Broadcasted lock transaction: ${transactionHash}`);

    return transactionHash;
  }

  /**
   * Creates (and NOT broadcasts) a transaction to write data to the bitcoin.
   *
   * @param transactionData The data to write in the transaction.
   * @param minimumFeeInSatoshis The minimum fee for the transaction in satoshis.
   */
  public async createSidetreeTransaction (transactionData: string, minimumFeeInSatoshis: number): Promise<BitcoinSidetreeTransactionModel> {
    const transaction = await this.createTransaction(transactionData, minimumFeeInSatoshis);

    return {
      transactionId: transaction.id,
      transactionFee: transaction.getFee(),
      serializedTransactionObject: transaction.serialize()
    };
  }

  /**
   * Creates (and NOT broadcasts) a lock transaction using the funds from the linked wallet.
   *
   * NOTE: if the linked wallet outputs are spent then this transaction cannot be broadcasted. So broadcast
   * this transaction before spending from the wallet.
   *
   * @param lockAmountInSatoshis The amount to lock.
   * @param lockUntilBlock  The block until the amount to lock to; the amount becomes spendable AT this block.
   */
  public async createLockTransaction (lockAmountInSatoshis: number, lockUntilBlock: number): Promise<BitcoinLockTransactionModel> {
    const unspentCoins = await this.getUnspentOutputs(this.bitcoinWallet.getAddress());

    const [freezeTransaction, redeemScriptAsHex] = await this.createFreezeTransaction(unspentCoins, lockUntilBlock, lockAmountInSatoshis);

    return {
      transactionId: freezeTransaction.id,
      transactionFee: freezeTransaction.getFee(),
      redeemScriptAsHex: redeemScriptAsHex,
      serializedTransactionObject: freezeTransaction.serialize()
    };
  }

  /**
   * Creates (and NOT broadcasts) a lock transaction using the funds from the previously locked transaction.
   *
   * @param existingLockTransactionId The existing transaction with locked output.
   * @param existingLockUntilBlock The block when the output becomes spendable.
   * @param newLockUntilBlock The new target block for locking (the amount becomes spendable at this block).
   */
  public async createRelockTransaction (
    existingLockTransactionId: string,
    existingLockUntilBlock: number,
    newLockUntilBlock: number): Promise<BitcoinLockTransactionModel> {

    const existingLockTransaction = await this.getRawTransactionRpc(existingLockTransactionId);

    const [freezeTransaction, redeemScriptAsHex] =
      await this.createSpendToFreezeTransaction(existingLockTransaction, existingLockUntilBlock, newLockUntilBlock);

    const serializedTransaction = BitcoinClient.serializeSpendTransaction(freezeTransaction);

    return {
      transactionId: freezeTransaction.id,
      transactionFee: freezeTransaction.getFee(),
      redeemScriptAsHex: redeemScriptAsHex,
      serializedTransactionObject: serializedTransaction
    };
  }

  /**
   * Creates (and NOT broadcasts) a transaction which outputs the previously locked amount into the linked
   * wallet.
   *
   * @param existingLockTransactionId The existing transaction with locked amount.
   * @param existingLockUntilBlock The block when the amount becomes spendable.
   */
  public async createReleaseLockTransaction (existingLockTransactionId: string, existingLockUntilBlock: number): Promise<BitcoinLockTransactionModel> {
    const existingLockTransaction = await this.getRawTransactionRpc(existingLockTransactionId);

    const releaseLockTransaction = await this.createSpendToWalletTransaction(existingLockTransaction, existingLockUntilBlock);

    const serializedTransaction = BitcoinClient.serializeSpendTransaction(releaseLockTransaction);

    return {
      transactionId: releaseLockTransaction.id,
      transactionFee: releaseLockTransaction.getFee(),
      redeemScriptAsHex: '',
      serializedTransactionObject: serializedTransaction
    };
  }

  /**
   * Gets the block data for the given block hash.
   * @param hash The hash of the block
   * @returns the block data.
   */
  public async getBlock (hash: string): Promise<BitcoinBlockModel> {
    const request = {
      method: 'getblock',
      params: [
        hash,
        2 // verbosity value to get block + transactions' info
      ]
    };

    const block = await this.rpcCall(request, true);

    const transactionModels = block.tx.map((txn: any) => {
      const transactionBuffer = Buffer.from(txn.hex, 'hex');
      const bitcoreTransaction = BitcoinClient.createBitcoreTransactionWrapper(transactionBuffer, block.confirmations, hash);
      return BitcoinClient.createBitcoinTransactionModel(bitcoreTransaction);
    });

    return {
      hash: block.hash,
      height: block.height,
      previousHash: block.previousblockhash,
      transactions: transactionModels
    };
  }

  /**
   * Gets the block hash for a given block height.
   * @param height The height to get a hash for
   * @returns the block hash
   */
  public async getBlockHash (height: number): Promise<string> {
    console.info(`Getting hash for block ${height}`);
    const hashRequest = {
      method: 'getblockhash',
      params: [
        height // height of the block
      ]
    };

    return this.rpcCall(hashRequest, true);
  }

  /**
   * Gets the block info for the given block height.
   * @param height The height of the block
   * @returns the block info.
   */
  public async getBlockInfoFromHeight (height: number): Promise<IBlockInfo> {
    return this.getBlockInfo(await this.getBlockHash(height));
  }

  /**
   * Gets the block info for the given block hash.
   * @param hash The hash of the block
   * @returns the block info.
   */
  public async getBlockInfo (hash: string): Promise<IBlockInfo> {
    const request = {
      method: 'getblockheader',
      params: [
        hash,
        true // verbose
      ]
    };

    const response = await this.rpcCall(request, true);

    return {
      hash: hash,
      height: response.height,
      previousHash: response.previousblockhash
    };
  }

  /**
   * Gets the current Bitcoin block height
   * @returns the latest block number
   */
  public async getCurrentBlockHeight (): Promise<number> {
    console.info('Getting current block height...');
    const request = {
      method: 'getblockcount'
    };

    const response = await this.rpcCall(request, true);
    return response;
  }

  /**
   * Gets all unspent coins of the wallet which is being watched.
   * @returns the balance of the wallet
   */
  public async getBalanceInSatoshis (): Promise<number> {

    const unspentOutputs = await this.getUnspentOutputs(this.bitcoinWallet.getAddress());

    const unspentSatoshis = unspentOutputs.reduce((total, unspentOutput) => {
      return total + unspentOutput.satoshis;
    }, 0);

    return unspentSatoshis;
  }

  /**
   * Gets the transaction fee of a transaction in satoshis.
   * @param transactionId the id of the target transaction.
   * @returns the transaction fee.
   */
  public async getTransactionFeeInSatoshis (transactionId: string): Promise<number> {

    const transaction = await this.getRawTransaction(transactionId);

    let inputSatoshiSum = 0;
    for (let i = 0 ; i < transaction.inputs.length ; i++) {

      const currentInput = transaction.inputs[i];
      const transactionOutValue = await this.getTransactionOutValueInSatoshi(currentInput.previousTransactionId, currentInput.outputIndexInPreviousTransaction);

      inputSatoshiSum += transactionOutValue;
    }

    // transaction outputs in satoshis
    const transactionOutputs: number[] = transaction.outputs.map((output) => output.satoshis);

    const outputSatoshiSum = transactionOutputs.reduce((sum, value) => sum + value, 0);

    return (inputSatoshiSum - outputSatoshiSum);
  }

  private async addWatchOnlyAddressToWallet (publicKeyAsHex: string, rescan: boolean): Promise<void> {
    const request = {
      method: 'importpubkey',
      params: [
        publicKeyAsHex,
        'sidetree',
        rescan
      ]
    };

    await this.rpcCall(request, false);
  }

  private async broadcastTransactionRpc (rawTransaction: string) {

    const request = {
      method: 'sendrawtransaction',
      params: [
        rawTransaction
      ]
    };

    return this.rpcCall(request, true);
  }

  private async isAddressAddedToWallet (address: string): Promise<boolean> {
    console.info(`Checking if bitcoin wallet for ${address} exists`);
    const request = {
      method: 'getaddressinfo',
      params: [
        address
      ]
    };

    const response = await this.rpcCall(request, true);
    return response.labels.length > 0 || response.iswatchonly;
  }

  private async getCurrentEstimatedFeeInSatoshisPerKb (): Promise<number> {
    const request = {
      method: 'estimatesmartfee',
      params: [
        1 // Number of confirmation targtes
      ]
    };

    const response = await this.rpcCall(request, true);

    if (!response.feerate ||
        (response.errors && response.errors.length > 0)) {
      const error = response.errors ? JSON.stringify(response.errors) : `Feerate is undefined`;
      throw new Error(`Fee rate could not be estimated. Error: ${error}`);
    }

    const feerateInBtc = response.feerate;

    return BitcoinClient.convertBtcToSatoshis(feerateInBtc);
  }

  /** Get the transaction out value in satoshi, for a specified output index */
  private async getTransactionOutValueInSatoshi (transactionId: string, outputIndex: number) {
    const transaction = await this.getRawTransaction(transactionId);

    // output with the desired index
    const vout = transaction.outputs[outputIndex];

    return vout.satoshis;
  }

  /**
   * Get the raw transaction data.
   * @param transactionId The target transaction id.
   */
  public async getRawTransaction (transactionId: string): Promise<BitcoinTransactionModel> {
    const bitcoreTransaction = await this.getRawTransactionRpc(transactionId);

    return BitcoinClient.createBitcoinTransactionModel(bitcoreTransaction);
  }

  private async getRawTransactionRpc (transactionId: string): Promise<BitcoreTransactionWrapper> {
    const request = {
      method: 'getrawtransaction',
      params: [
        transactionId,  // transaction id
        true            // verbose output
      ]
    };

    const rawTransactionData = await this.rpcCall(request, true);
    const hexEncodedTransaction = rawTransactionData.hex;
    const transactionBuffer = Buffer.from(hexEncodedTransaction, 'hex');

    // The confirmations and the blockhash parameters can both be undefined if the transaction is not yet
    // written to the blockchain. In that case, just pass in 0 for the confirmations. With the confirmations
    // being 0, the blockhash can be understood to be undefined.
    const confirmations = rawTransactionData.confirmations ? rawTransactionData.confirmations : 0;

    return BitcoinClient.createBitcoreTransactionWrapper(transactionBuffer, confirmations, rawTransactionData.blockhash);
  }

  // This function is specifically created to help with unit testing.
  private static createTransactionFromBuffer (buffer: Buffer): Transaction {
    return new Transaction(buffer);
  }

  private static createBitcoreTransactionWrapper (buffer: Buffer, confirmations: number, blockHash: string): BitcoreTransactionWrapper {

    const transaction = BitcoinClient.createTransactionFromBuffer(buffer);

    return {
      id: transaction.id,
      blockHash: blockHash,
      confirmations: confirmations,
      inputs: transaction.inputs,
      outputs: transaction.outputs
    };
  }

  private async createTransaction (transactionData: string, minFeeInSatoshis: number): Promise<Transaction> {
    const walletAddress = this.bitcoinWallet.getAddress();
    const unspentOutputs = await this.getUnspentOutputs(walletAddress);

    const transaction = new Transaction();
    transaction.from(unspentOutputs);
    transaction.addOutput(new Transaction.Output({
      script: Script.buildDataOut(transactionData),
      satoshis: 0
    }));
    transaction.change(walletAddress);

    const estimatedFeeInSatoshis = await this.calculateTransactionFee(transaction);
    // choose the max between bitcoin estimated fee or passed in min fee to pay
    let feeToPay = Math.max(minFeeInSatoshis, estimatedFeeInSatoshis);
    // mark up the fee by specified percentage
    feeToPay += (feeToPay * this.sidetreeTransactionFeeMarkupPercentage / 100);
    // round up to the nearest integer because satoshis don't have floating points
    feeToPay = Math.ceil(feeToPay);

    transaction.fee(feeToPay);
    await this.bitcoinWallet.signTransaction(transaction);

    return transaction;
  }

  /**
   * Calculates an estimated fee for the given transaction. All the inputs and outputs MUST
   * be already set to get the estimate more accurate.
   *
   * @param transaction The transaction for which the fee is to be calculated.
   */
  private async calculateTransactionFee (transaction: Transaction): Promise<number> {
    // Get esimtated fee from RPC
    const estimatedFeeInKb = await this.getCurrentEstimatedFeeInSatoshisPerKb();

    // Estimate the size of the transaction
    const estimatedSizeInBytes = (transaction.inputs.length * 150) + (transaction.outputs.length * 50);
    const estimatedSizeInKb = estimatedSizeInBytes / 1000;

    const estimatedFee = estimatedSizeInKb * estimatedFeeInKb;

    // Add a percentage to the fee (trying to be on the higher end of the estimate)
    return estimatedFee + (estimatedFee * .4);
  }

  private async createFreezeTransaction (
    unspentCoins: Transaction.UnspentOutput[],
    freezeUntilBlock: number,
    freezeAmountInSatoshis: number): Promise<[Transaction, string]> {

    console.info(`Creating a freeze transaction for amount: ${freezeAmountInSatoshis} satoshis with freeze until block: ${freezeUntilBlock}`);

    const walletAddress = this.bitcoinWallet.getAddress();
    const freezeScript = BitcoinClient.createFreezeScript(freezeUntilBlock, walletAddress);
    const payToScriptHashOutput = Script.buildScriptHashOut(freezeScript);
    const payToScriptAddress = new Address(payToScriptHashOutput);

    const freezeTransaction = new Transaction()
                              .from(unspentCoins)
                              .to(payToScriptAddress, freezeAmountInSatoshis)
                              .change(walletAddress);

    const transactionFee = await this.calculateTransactionFee(freezeTransaction);

    freezeTransaction.fee(transactionFee);
    await this.bitcoinWallet.signTransaction(freezeTransaction);

    return [freezeTransaction, freezeScript.toHex()];
  }

  private async createSpendToFreezeTransaction (
    previousFreezeTransaction: BitcoreTransactionWrapper,
    previousFreezeUntilBlock: number,
    freezeUntilBlock: number): Promise<[Transaction, string]> {

    // tslint:disable-next-line: max-line-length
    console.info(`Creating a freeze transaction with freeze until block: ${freezeUntilBlock} from previously frozen transaction with id: ${previousFreezeTransaction.id}`);

    const freezeScript = BitcoinClient.createFreezeScript(freezeUntilBlock, this.bitcoinWallet.getAddress());
    const payToScriptHashOutput = Script.buildScriptHashOut(freezeScript);
    const payToScriptAddress = new Address(payToScriptHashOutput);

    // We are creating a spend transaction and are paying to another freeze script.
    // So essentially we are re-freezing ...
    const reFreezeTransaction = await this.createSpendTransactionFromFrozenTransaction(
      previousFreezeTransaction,
      previousFreezeUntilBlock,
      payToScriptAddress);

    return [reFreezeTransaction, freezeScript.toHex()];
  }

  private async createSpendToWalletTransaction (
    previousFreezeTransaction: BitcoreTransactionWrapper,
    previousFreezeUntilBlock: number): Promise<Transaction> {

    // tslint:disable-next-line: max-line-length
    console.info(`Creating a transaction to return (to the wallet) the preivously frozen amount from transaction with id: ${previousFreezeTransaction.id} which was frozen until block: ${previousFreezeUntilBlock}`);

    return this.createSpendTransactionFromFrozenTransaction(
      previousFreezeTransaction,
      previousFreezeUntilBlock,
      this.bitcoinWallet.getAddress());
  }

  /**
   * Creates a spend transaction to spend the previously frozen output. The details
   * on how to create a spend transactions were taken from the BIP65 demo at:
   * https://github.com/mruddy/bip65-demos/blob/master/freeze.js.
   *
   * @param previousFreezeTransaction The previously frozen transaction.
   * @param previousFreezeUntilBlock The previously frozen transaction's freeze until block.
   * @param paytoAddress The address where the spend transaction should go to.
   */
  private async createSpendTransactionFromFrozenTransaction (
    previousFreezeTransaction: BitcoreTransactionWrapper,
    previousFreezeUntilBlock: number,
    paytoAddress: Address): Promise<Transaction> {

    // First create an input from the previous frozen transaction output. Note that we update
    // this input later to add the relevant information required for a pay-to-script-hash output.
    const frozenOutputAsInput = this.createUnspentOutputFromFrozenTransaction(previousFreezeTransaction, previousFreezeUntilBlock);
    const previousFreezeAmountInSatoshis = frozenOutputAsInput.satoshis;

    // Now create a spend transaction using the frozen output. Create the transaction with all
    // inputs and outputs as they are needed to calculate the fee.
    const spendTransaction = new Transaction()
                                   .from([frozenOutputAsInput])
                                   .to(paytoAddress, previousFreezeAmountInSatoshis)
                                   .lockUntilBlockHeight(previousFreezeUntilBlock); // Transaction remains in mempool until specified block height.

    const transactionFee = await this.calculateTransactionFee(spendTransaction);

    // We need to set the transaction fee and subtract that fee from the freeze amount.
    // We cannot just update the existing output (it's readonly), so we need to first remove it,
    // and add another one with the correct amount.
    spendTransaction.outputs.shift();
    spendTransaction.to(paytoAddress, previousFreezeAmountInSatoshis - transactionFee)
                    .fee(transactionFee);

    // Now sign the transaction
    const previousFreezeScript = BitcoinClient.createFreezeScript(previousFreezeUntilBlock, this.bitcoinWallet.getAddress());
    await this.bitcoinWallet.signSpendFromFreezeTransaction(spendTransaction, previousFreezeScript);

    return spendTransaction;
  }

  private createUnspentOutputFromFrozenTransaction (
    previousFreezeTransaction: BitcoreTransactionWrapper,
    previousFreezeUntilBlock: number): Transaction.UnspentOutput {

    const previousFreezeAmountInSatoshis = previousFreezeTransaction.outputs[0].satoshis;
    const previousFreezeRedeemScript = BitcoinClient.createFreezeScript(previousFreezeUntilBlock, this.bitcoinWallet.getAddress());
    const scriptPubKey = Script.buildScriptHashOut(previousFreezeRedeemScript);

    // This output mimics the transaction output and that is why it has inputs such as
    // txid, vout, scriptPubKey etc ...
    const frozenOutputAsUnspentOutput = Transaction.UnspentOutput.fromObject({
      txid: previousFreezeTransaction.id,
      vout: 0,
      scriptPubKey: scriptPubKey,
      satoshis: previousFreezeAmountInSatoshis
    });

    return frozenOutputAsUnspentOutput;
  }

  private static createFreezeScript (freezeUntilBlock: number, walletAddress: Address): Script {
    const lockBuffer = (crypto.BN as any).fromNumber(freezeUntilBlock).toScriptNumBuffer();
    const publicKeyHashOut = Script.buildPublicKeyHashOut(walletAddress);

    const redeemScript = Script.empty()
                         .add(lockBuffer)
                         .add(177) // OP_CLTV
                         .add(117) // OP_DROP
                         .add(publicKeyHashOut);

    return redeemScript;
  }

  private static serializeSpendTransaction (spendTransaction: Transaction): string {
    // bitcore-lib does not support creating the spendFromFreeze transactions natively so we have to manually modify the
    // inputs to add signatures/scripts etc. This means that when we try to serialize, the bitcore-lib throws
    // as it is unable to verify the signatures. So for serialization, we will pass in special options to
    // disable those checks.
    return (spendTransaction as any).serialize({ disableIsFullySigned: true });
  }

  private static createBitcoinInputModel (bitcoreInput: Transaction.Input): BitcoinInputModel {
    return {
      previousTransactionId: bitcoreInput.prevTxId.toString('hex'),
      outputIndexInPreviousTransaction: bitcoreInput.outputIndex,
      scriptAsmAsString: bitcoreInput.script ? bitcoreInput.script.toASM() : ''
    };
  }

  private static createBitcoinOutputModel (bitcoreOutput: Transaction.Output): BitcoinOutputModel {
    return {
      satoshis: bitcoreOutput.satoshis,
      scriptAsmAsString: bitcoreOutput.script.toASM()
    };
  }

  private static createBitcoinTransactionModel (transactionWrapper: BitcoreTransactionWrapper): BitcoinTransactionModel {

    const bitcoinInputs = transactionWrapper.inputs.map((input) => { return BitcoinClient.createBitcoinInputModel(input); });
    const bitcoinOutputs = transactionWrapper.outputs.map((output) => { return BitcoinClient.createBitcoinOutputModel(output); });

    return {
      inputs: bitcoinInputs,
      outputs: bitcoinOutputs,
      id: transactionWrapper.id,
      blockHash: transactionWrapper.blockHash,
      confirmations: transactionWrapper.confirmations
    };
  }

  private async getUnspentOutputs (address: Address): Promise<Transaction.UnspentOutput[]> {

    // Retrieve all transactions by addressToSearch via BCoin Node API /tx/address/$address endpoint
    const addressToSearch = address.toString();
    console.info(`Getting unspent coins for ${addressToSearch}`);
    const request = {
      method: 'listunspent',
      params: [
        null,
        null,
        [addressToSearch]
      ]
    };
    const response: Array<any> = await this.rpcCall(request, true);

    const unspentTransactions = response.map((coin) => {
      return new Transaction.UnspentOutput(coin);
    });

    console.info(`Returning ${unspentTransactions.length} coins`);

    return unspentTransactions;
  }

  private async rpcCall (request: any, timeout: boolean): Promise<any> {
    // append some standard jrpc parameters
    request['jsonrpc'] = '1.0';
    request['id'] = Math.round(Math.random() * Number.MAX_SAFE_INTEGER).toString(32);

    const requestString = JSON.stringify(request);
    console.debug(`Sending jRPC request: id: ${request.id}, method: ${request['method']}`);

    const requestOptions: RequestInit = {
      body: requestString,
      method: 'post'
    };

    if (this.bitcoinAuthorization) {
      requestOptions.headers = {
        Authorization: `Basic ${this.bitcoinAuthorization}`
      };
    }

    const response = await this.fetchWithRetry(this.bitcoinPeerUri.toString(), requestOptions, timeout);

    const responseData = await ReadableStream.readAll(response.body);
    if (response.status !== httpStatus.OK) {
      const error = new Error(`Fetch failed [${response.status}]: ${responseData}`);
      console.error(error);
      throw error;
    }

    const responseJson = JSON.parse(responseData.toString());

    if ('error' in responseJson && responseJson.error !== null) {
      const error = new Error(`RPC failed: ${JSON.stringify(responseJson.error)}`);
      console.error(error);
      throw error;
    }

    return responseJson.result;
  }

  /**
   * Calls `nodeFetch` and retries with exponential back-off on `request-timeout` FetchError`.
   * @param uri URI to fetch
   * @param requestParameters Request parameters to use
   * @param setTimeout True to set a timeout on the request, and retry if times out, false to wait indefinitely.
   * @returns Response of the fetch
   */
  private async fetchWithRetry (uri: string, requestParameters?: RequestInit | undefined, setTimeout: boolean = true): Promise<Response> {
    let retryCount = 0;
    let timeout: number;
    do {
      timeout = this.requestTimeout * 2 ** retryCount;
      let params = Object.assign({}, requestParameters);
      if (setTimeout) {
        params = Object.assign(params, {
          timeout
        });
      }
      try {
        return await nodeFetch(uri, params);
      } catch (error) {
        if (error instanceof FetchError) {
          if (retryCount >= this.requestMaxRetries) {
            console.debug('Max retries reached. Request failed.');
            throw error;
          }
          switch (error.type) {
            case 'request-timeout':
              console.debug(`Request timeout (${retryCount})`);
              await this.waitFor(Math.round(timeout));
              console.debug(`Retrying request (${++retryCount})`);
              continue;
          }
        }
        console.error(error);
        throw error;
      }
    } while (true);
  }

  /**
   * Async timeout
   * @param milliseconds Timeout in milliseconds
   */
  private async waitFor (milliseconds: number) {
    return new Promise((resolve) => {
      setTimeout(resolve, milliseconds);
    });
  }
}
<|MERGE_RESOLUTION|>--- conflicted
+++ resolved
@@ -1,811 +1,803 @@
-import * as httpStatus from 'http-status';
-import BitcoinBlockModel from './models/BitcoinBlockModel';
-import BitcoinSidetreeTransactionModel from './models/BitcoinSidetreeTransactionModel';
-import BitcoinInputModel from './models/BitcoinInputModel';
-import BitcoinLockTransactionModel from './models/BitcoinLockTransactionModel';
-import BitcoinOutputModel from './models/BitcoinOutputModel';
-import BitcoinTransactionModel from './models/BitcoinTransactionModel';
-import BitcoinWallet from './BitcoinWallet';
-<<<<<<< HEAD
-import ErrorCode from './ErrorCode';
-=======
->>>>>>> 35d943f8
-import IBitcoinWallet from './interfaces/IBitcoinWallet';
-import nodeFetch, { FetchError, Response, RequestInit } from 'node-fetch';
-import ReadableStream from '../common/ReadableStream';
-import SidetreeError from '../common/SidetreeError';
-import { Address, crypto, Networks, PrivateKey, Script, Transaction, Unit } from 'bitcore-lib';
-import { IBlockInfo } from './BitcoinProcessor';
-
-/**
- * Structure (internal to this class) to store the transaction information
- * as the bitcore-lib.Transaction object does not expose all the properties
- * that we need.
- */
-interface BitcoreTransactionWrapper {
-  id: string;
-  blockHash: string;
-  confirmations: number;
-  inputs: Transaction.Input[];
-  outputs: Transaction.Output[];
-}
-
-/**
- * Encapsulates functionality for reading/writing to the bitcoin ledger.
- */
-export default class BitcoinClient {
-
-  /** The estimated number of blocks written on bitcoin in one hour */
-  public static estimatedNumberOfBlocksInOneHour = 6;
-
-  /** Bitcoin peer's RPC basic authorization credentials */
-  private readonly bitcoinAuthorization?: string;
-
-  private readonly bitcoinWallet: IBitcoinWallet;
-
-  constructor (
-    private bitcoinPeerUri: string,
-    bitcoinRpcUsername: string | undefined,
-    bitcoinRpcPassword: string | undefined,
-    bitcoinWalletImportString: string | undefined,
-    bitcoinWallet: IBitcoinWallet | undefined,
-    private requestTimeout: number,
-    private requestMaxRetries: number,
-    private sidetreeTransactionFeeMarkupPercentage: number) {
-
-<<<<<<< HEAD
-    if (bitcoinWalletImportString && bitcoinWallet) {
-      throw new SidetreeError(ErrorCode.BitcoinProcessorWalletAndImportStringSpecified, 'Both bitcoin wallet and import string are not allowed.');
-    }
-
-    if (!bitcoinWalletImportString && !bitcoinWallet) {
-      throw new SidetreeError(ErrorCode.BitcoinProcessorWalletOrImportStringRequired, 'Either wallet or import string are required');
-    }
-
-    this.bitcoinWallet = bitcoinWallet || new BitcoinWallet(bitcoinWalletImportString!);
-=======
-    this.bitcoinWallet = new BitcoinWallet(bitcoinWalletImportString);
->>>>>>> 35d943f8
-
-    if (bitcoinRpcUsername && bitcoinRpcPassword) {
-      this.bitcoinAuthorization = Buffer.from(`${bitcoinRpcUsername}:${bitcoinRpcPassword}`).toString('base64');
-    }
-  }
-
-  /**
-   * Initialize this bitcoin client.
-   */
-  public async initialize (): Promise<void> {
-
-    const walletAddress = this.bitcoinWallet.getAddress();
-
-    console.debug(`Checking if bitcoin contains a wallet for ${walletAddress}`);
-    if (!await this.isAddressAddedToWallet(walletAddress.toString())) {
-      console.debug(`Configuring bitcoin peer to watch address ${walletAddress}. This can take up to 10 minutes.`);
-
-      const publicKeyAsHex = this.bitcoinWallet.getPublicKeyAsHex();
-      await this.addWatchOnlyAddressToWallet(publicKeyAsHex, true);
-    } else {
-      console.debug('Wallet found.');
-    }
-  }
-
-  /**
-   * generates a private key in WIF format
-   * @param network Which bitcoin network to generate this key for
-   */
-  public static generatePrivateKey (network: 'mainnet' | 'livenet' | 'testnet' | undefined): string {
-    let bitcoreNetwork: Networks.Network | undefined;
-    switch (network) {
-      case 'mainnet':
-        bitcoreNetwork = Networks.mainnet;
-        break;
-      case 'livenet':
-        bitcoreNetwork = Networks.livenet;
-        break;
-      case 'testnet':
-        bitcoreNetwork = Networks.testnet;
-        break;
-    }
-    return new PrivateKey(undefined, bitcoreNetwork).toWIF();
-  }
-
-  /**
-   * Converts the amount from BTC to satoshis.
-   * @param amountInBtc The amount in BTC
-   */
-  public static convertBtcToSatoshis (amountInBtc: number): number {
-    return Unit.fromBTC(amountInBtc).toSatoshis();
-  }
-
-  /**
-   * Broadcasts the specified data transaction.
-   * @param bitcoinSidetreeTransaction The transaction object.
-   */
-  public async broadcastSidetreeTransaction (bitcoinSidetreeTransaction: BitcoinSidetreeTransactionModel): Promise<string> {
-
-    return this.broadcastTransactionRpc(bitcoinSidetreeTransaction.serializedTransactionObject);
-  }
-
-  /**
-   * Broadcasts the specified lock transaction.
-   *
-   * @param bitcoinLockTransaction The transaction object.
-   */
-  public async broadcastLockTransaction (bitcoinLockTransaction: BitcoinLockTransactionModel): Promise<string> {
-    const transactionHash = this.broadcastTransactionRpc(bitcoinLockTransaction.serializedTransactionObject);
-    console.info(`Broadcasted lock transaction: ${transactionHash}`);
-
-    return transactionHash;
-  }
-
-  /**
-   * Creates (and NOT broadcasts) a transaction to write data to the bitcoin.
-   *
-   * @param transactionData The data to write in the transaction.
-   * @param minimumFeeInSatoshis The minimum fee for the transaction in satoshis.
-   */
-  public async createSidetreeTransaction (transactionData: string, minimumFeeInSatoshis: number): Promise<BitcoinSidetreeTransactionModel> {
-    const transaction = await this.createTransaction(transactionData, minimumFeeInSatoshis);
-
-    return {
-      transactionId: transaction.id,
-      transactionFee: transaction.getFee(),
-      serializedTransactionObject: transaction.serialize()
-    };
-  }
-
-  /**
-   * Creates (and NOT broadcasts) a lock transaction using the funds from the linked wallet.
-   *
-   * NOTE: if the linked wallet outputs are spent then this transaction cannot be broadcasted. So broadcast
-   * this transaction before spending from the wallet.
-   *
-   * @param lockAmountInSatoshis The amount to lock.
-   * @param lockUntilBlock  The block until the amount to lock to; the amount becomes spendable AT this block.
-   */
-  public async createLockTransaction (lockAmountInSatoshis: number, lockUntilBlock: number): Promise<BitcoinLockTransactionModel> {
-    const unspentCoins = await this.getUnspentOutputs(this.bitcoinWallet.getAddress());
-
-    const [freezeTransaction, redeemScriptAsHex] = await this.createFreezeTransaction(unspentCoins, lockUntilBlock, lockAmountInSatoshis);
-
-    return {
-      transactionId: freezeTransaction.id,
-      transactionFee: freezeTransaction.getFee(),
-      redeemScriptAsHex: redeemScriptAsHex,
-      serializedTransactionObject: freezeTransaction.serialize()
-    };
-  }
-
-  /**
-   * Creates (and NOT broadcasts) a lock transaction using the funds from the previously locked transaction.
-   *
-   * @param existingLockTransactionId The existing transaction with locked output.
-   * @param existingLockUntilBlock The block when the output becomes spendable.
-   * @param newLockUntilBlock The new target block for locking (the amount becomes spendable at this block).
-   */
-  public async createRelockTransaction (
-    existingLockTransactionId: string,
-    existingLockUntilBlock: number,
-    newLockUntilBlock: number): Promise<BitcoinLockTransactionModel> {
-
-    const existingLockTransaction = await this.getRawTransactionRpc(existingLockTransactionId);
-
-    const [freezeTransaction, redeemScriptAsHex] =
-      await this.createSpendToFreezeTransaction(existingLockTransaction, existingLockUntilBlock, newLockUntilBlock);
-
-    const serializedTransaction = BitcoinClient.serializeSpendTransaction(freezeTransaction);
-
-    return {
-      transactionId: freezeTransaction.id,
-      transactionFee: freezeTransaction.getFee(),
-      redeemScriptAsHex: redeemScriptAsHex,
-      serializedTransactionObject: serializedTransaction
-    };
-  }
-
-  /**
-   * Creates (and NOT broadcasts) a transaction which outputs the previously locked amount into the linked
-   * wallet.
-   *
-   * @param existingLockTransactionId The existing transaction with locked amount.
-   * @param existingLockUntilBlock The block when the amount becomes spendable.
-   */
-  public async createReleaseLockTransaction (existingLockTransactionId: string, existingLockUntilBlock: number): Promise<BitcoinLockTransactionModel> {
-    const existingLockTransaction = await this.getRawTransactionRpc(existingLockTransactionId);
-
-    const releaseLockTransaction = await this.createSpendToWalletTransaction(existingLockTransaction, existingLockUntilBlock);
-
-    const serializedTransaction = BitcoinClient.serializeSpendTransaction(releaseLockTransaction);
-
-    return {
-      transactionId: releaseLockTransaction.id,
-      transactionFee: releaseLockTransaction.getFee(),
-      redeemScriptAsHex: '',
-      serializedTransactionObject: serializedTransaction
-    };
-  }
-
-  /**
-   * Gets the block data for the given block hash.
-   * @param hash The hash of the block
-   * @returns the block data.
-   */
-  public async getBlock (hash: string): Promise<BitcoinBlockModel> {
-    const request = {
-      method: 'getblock',
-      params: [
-        hash,
-        2 // verbosity value to get block + transactions' info
-      ]
-    };
-
-    const block = await this.rpcCall(request, true);
-
-    const transactionModels = block.tx.map((txn: any) => {
-      const transactionBuffer = Buffer.from(txn.hex, 'hex');
-      const bitcoreTransaction = BitcoinClient.createBitcoreTransactionWrapper(transactionBuffer, block.confirmations, hash);
-      return BitcoinClient.createBitcoinTransactionModel(bitcoreTransaction);
-    });
-
-    return {
-      hash: block.hash,
-      height: block.height,
-      previousHash: block.previousblockhash,
-      transactions: transactionModels
-    };
-  }
-
-  /**
-   * Gets the block hash for a given block height.
-   * @param height The height to get a hash for
-   * @returns the block hash
-   */
-  public async getBlockHash (height: number): Promise<string> {
-    console.info(`Getting hash for block ${height}`);
-    const hashRequest = {
-      method: 'getblockhash',
-      params: [
-        height // height of the block
-      ]
-    };
-
-    return this.rpcCall(hashRequest, true);
-  }
-
-  /**
-   * Gets the block info for the given block height.
-   * @param height The height of the block
-   * @returns the block info.
-   */
-  public async getBlockInfoFromHeight (height: number): Promise<IBlockInfo> {
-    return this.getBlockInfo(await this.getBlockHash(height));
-  }
-
-  /**
-   * Gets the block info for the given block hash.
-   * @param hash The hash of the block
-   * @returns the block info.
-   */
-  public async getBlockInfo (hash: string): Promise<IBlockInfo> {
-    const request = {
-      method: 'getblockheader',
-      params: [
-        hash,
-        true // verbose
-      ]
-    };
-
-    const response = await this.rpcCall(request, true);
-
-    return {
-      hash: hash,
-      height: response.height,
-      previousHash: response.previousblockhash
-    };
-  }
-
-  /**
-   * Gets the current Bitcoin block height
-   * @returns the latest block number
-   */
-  public async getCurrentBlockHeight (): Promise<number> {
-    console.info('Getting current block height...');
-    const request = {
-      method: 'getblockcount'
-    };
-
-    const response = await this.rpcCall(request, true);
-    return response;
-  }
-
-  /**
-   * Gets all unspent coins of the wallet which is being watched.
-   * @returns the balance of the wallet
-   */
-  public async getBalanceInSatoshis (): Promise<number> {
-
-    const unspentOutputs = await this.getUnspentOutputs(this.bitcoinWallet.getAddress());
-
-    const unspentSatoshis = unspentOutputs.reduce((total, unspentOutput) => {
-      return total + unspentOutput.satoshis;
-    }, 0);
-
-    return unspentSatoshis;
-  }
-
-  /**
-   * Gets the transaction fee of a transaction in satoshis.
-   * @param transactionId the id of the target transaction.
-   * @returns the transaction fee.
-   */
-  public async getTransactionFeeInSatoshis (transactionId: string): Promise<number> {
-
-    const transaction = await this.getRawTransaction(transactionId);
-
-    let inputSatoshiSum = 0;
-    for (let i = 0 ; i < transaction.inputs.length ; i++) {
-
-      const currentInput = transaction.inputs[i];
-      const transactionOutValue = await this.getTransactionOutValueInSatoshi(currentInput.previousTransactionId, currentInput.outputIndexInPreviousTransaction);
-
-      inputSatoshiSum += transactionOutValue;
-    }
-
-    // transaction outputs in satoshis
-    const transactionOutputs: number[] = transaction.outputs.map((output) => output.satoshis);
-
-    const outputSatoshiSum = transactionOutputs.reduce((sum, value) => sum + value, 0);
-
-    return (inputSatoshiSum - outputSatoshiSum);
-  }
-
-  private async addWatchOnlyAddressToWallet (publicKeyAsHex: string, rescan: boolean): Promise<void> {
-    const request = {
-      method: 'importpubkey',
-      params: [
-        publicKeyAsHex,
-        'sidetree',
-        rescan
-      ]
-    };
-
-    await this.rpcCall(request, false);
-  }
-
-  private async broadcastTransactionRpc (rawTransaction: string) {
-
-    const request = {
-      method: 'sendrawtransaction',
-      params: [
-        rawTransaction
-      ]
-    };
-
-    return this.rpcCall(request, true);
-  }
-
-  private async isAddressAddedToWallet (address: string): Promise<boolean> {
-    console.info(`Checking if bitcoin wallet for ${address} exists`);
-    const request = {
-      method: 'getaddressinfo',
-      params: [
-        address
-      ]
-    };
-
-    const response = await this.rpcCall(request, true);
-    return response.labels.length > 0 || response.iswatchonly;
-  }
-
-  private async getCurrentEstimatedFeeInSatoshisPerKb (): Promise<number> {
-    const request = {
-      method: 'estimatesmartfee',
-      params: [
-        1 // Number of confirmation targtes
-      ]
-    };
-
-    const response = await this.rpcCall(request, true);
-
-    if (!response.feerate ||
-        (response.errors && response.errors.length > 0)) {
-      const error = response.errors ? JSON.stringify(response.errors) : `Feerate is undefined`;
-      throw new Error(`Fee rate could not be estimated. Error: ${error}`);
-    }
-
-    const feerateInBtc = response.feerate;
-
-    return BitcoinClient.convertBtcToSatoshis(feerateInBtc);
-  }
-
-  /** Get the transaction out value in satoshi, for a specified output index */
-  private async getTransactionOutValueInSatoshi (transactionId: string, outputIndex: number) {
-    const transaction = await this.getRawTransaction(transactionId);
-
-    // output with the desired index
-    const vout = transaction.outputs[outputIndex];
-
-    return vout.satoshis;
-  }
-
-  /**
-   * Get the raw transaction data.
-   * @param transactionId The target transaction id.
-   */
-  public async getRawTransaction (transactionId: string): Promise<BitcoinTransactionModel> {
-    const bitcoreTransaction = await this.getRawTransactionRpc(transactionId);
-
-    return BitcoinClient.createBitcoinTransactionModel(bitcoreTransaction);
-  }
-
-  private async getRawTransactionRpc (transactionId: string): Promise<BitcoreTransactionWrapper> {
-    const request = {
-      method: 'getrawtransaction',
-      params: [
-        transactionId,  // transaction id
-        true            // verbose output
-      ]
-    };
-
-    const rawTransactionData = await this.rpcCall(request, true);
-    const hexEncodedTransaction = rawTransactionData.hex;
-    const transactionBuffer = Buffer.from(hexEncodedTransaction, 'hex');
-
-    // The confirmations and the blockhash parameters can both be undefined if the transaction is not yet
-    // written to the blockchain. In that case, just pass in 0 for the confirmations. With the confirmations
-    // being 0, the blockhash can be understood to be undefined.
-    const confirmations = rawTransactionData.confirmations ? rawTransactionData.confirmations : 0;
-
-    return BitcoinClient.createBitcoreTransactionWrapper(transactionBuffer, confirmations, rawTransactionData.blockhash);
-  }
-
-  // This function is specifically created to help with unit testing.
-  private static createTransactionFromBuffer (buffer: Buffer): Transaction {
-    return new Transaction(buffer);
-  }
-
-  private static createBitcoreTransactionWrapper (buffer: Buffer, confirmations: number, blockHash: string): BitcoreTransactionWrapper {
-
-    const transaction = BitcoinClient.createTransactionFromBuffer(buffer);
-
-    return {
-      id: transaction.id,
-      blockHash: blockHash,
-      confirmations: confirmations,
-      inputs: transaction.inputs,
-      outputs: transaction.outputs
-    };
-  }
-
-  private async createTransaction (transactionData: string, minFeeInSatoshis: number): Promise<Transaction> {
-    const walletAddress = this.bitcoinWallet.getAddress();
-    const unspentOutputs = await this.getUnspentOutputs(walletAddress);
-
-    const transaction = new Transaction();
-    transaction.from(unspentOutputs);
-    transaction.addOutput(new Transaction.Output({
-      script: Script.buildDataOut(transactionData),
-      satoshis: 0
-    }));
-    transaction.change(walletAddress);
-
-    const estimatedFeeInSatoshis = await this.calculateTransactionFee(transaction);
-    // choose the max between bitcoin estimated fee or passed in min fee to pay
-    let feeToPay = Math.max(minFeeInSatoshis, estimatedFeeInSatoshis);
-    // mark up the fee by specified percentage
-    feeToPay += (feeToPay * this.sidetreeTransactionFeeMarkupPercentage / 100);
-    // round up to the nearest integer because satoshis don't have floating points
-    feeToPay = Math.ceil(feeToPay);
-
-    transaction.fee(feeToPay);
-    await this.bitcoinWallet.signTransaction(transaction);
-
-    return transaction;
-  }
-
-  /**
-   * Calculates an estimated fee for the given transaction. All the inputs and outputs MUST
-   * be already set to get the estimate more accurate.
-   *
-   * @param transaction The transaction for which the fee is to be calculated.
-   */
-  private async calculateTransactionFee (transaction: Transaction): Promise<number> {
-    // Get esimtated fee from RPC
-    const estimatedFeeInKb = await this.getCurrentEstimatedFeeInSatoshisPerKb();
-
-    // Estimate the size of the transaction
-    const estimatedSizeInBytes = (transaction.inputs.length * 150) + (transaction.outputs.length * 50);
-    const estimatedSizeInKb = estimatedSizeInBytes / 1000;
-
-    const estimatedFee = estimatedSizeInKb * estimatedFeeInKb;
-
-    // Add a percentage to the fee (trying to be on the higher end of the estimate)
-    return estimatedFee + (estimatedFee * .4);
-  }
-
-  private async createFreezeTransaction (
-    unspentCoins: Transaction.UnspentOutput[],
-    freezeUntilBlock: number,
-    freezeAmountInSatoshis: number): Promise<[Transaction, string]> {
-
-    console.info(`Creating a freeze transaction for amount: ${freezeAmountInSatoshis} satoshis with freeze until block: ${freezeUntilBlock}`);
-
-    const walletAddress = this.bitcoinWallet.getAddress();
-    const freezeScript = BitcoinClient.createFreezeScript(freezeUntilBlock, walletAddress);
-    const payToScriptHashOutput = Script.buildScriptHashOut(freezeScript);
-    const payToScriptAddress = new Address(payToScriptHashOutput);
-
-    const freezeTransaction = new Transaction()
-                              .from(unspentCoins)
-                              .to(payToScriptAddress, freezeAmountInSatoshis)
-                              .change(walletAddress);
-
-    const transactionFee = await this.calculateTransactionFee(freezeTransaction);
-
-    freezeTransaction.fee(transactionFee);
-    await this.bitcoinWallet.signTransaction(freezeTransaction);
-
-    return [freezeTransaction, freezeScript.toHex()];
-  }
-
-  private async createSpendToFreezeTransaction (
-    previousFreezeTransaction: BitcoreTransactionWrapper,
-    previousFreezeUntilBlock: number,
-    freezeUntilBlock: number): Promise<[Transaction, string]> {
-
-    // tslint:disable-next-line: max-line-length
-    console.info(`Creating a freeze transaction with freeze until block: ${freezeUntilBlock} from previously frozen transaction with id: ${previousFreezeTransaction.id}`);
-
-    const freezeScript = BitcoinClient.createFreezeScript(freezeUntilBlock, this.bitcoinWallet.getAddress());
-    const payToScriptHashOutput = Script.buildScriptHashOut(freezeScript);
-    const payToScriptAddress = new Address(payToScriptHashOutput);
-
-    // We are creating a spend transaction and are paying to another freeze script.
-    // So essentially we are re-freezing ...
-    const reFreezeTransaction = await this.createSpendTransactionFromFrozenTransaction(
-      previousFreezeTransaction,
-      previousFreezeUntilBlock,
-      payToScriptAddress);
-
-    return [reFreezeTransaction, freezeScript.toHex()];
-  }
-
-  private async createSpendToWalletTransaction (
-    previousFreezeTransaction: BitcoreTransactionWrapper,
-    previousFreezeUntilBlock: number): Promise<Transaction> {
-
-    // tslint:disable-next-line: max-line-length
-    console.info(`Creating a transaction to return (to the wallet) the preivously frozen amount from transaction with id: ${previousFreezeTransaction.id} which was frozen until block: ${previousFreezeUntilBlock}`);
-
-    return this.createSpendTransactionFromFrozenTransaction(
-      previousFreezeTransaction,
-      previousFreezeUntilBlock,
-      this.bitcoinWallet.getAddress());
-  }
-
-  /**
-   * Creates a spend transaction to spend the previously frozen output. The details
-   * on how to create a spend transactions were taken from the BIP65 demo at:
-   * https://github.com/mruddy/bip65-demos/blob/master/freeze.js.
-   *
-   * @param previousFreezeTransaction The previously frozen transaction.
-   * @param previousFreezeUntilBlock The previously frozen transaction's freeze until block.
-   * @param paytoAddress The address where the spend transaction should go to.
-   */
-  private async createSpendTransactionFromFrozenTransaction (
-    previousFreezeTransaction: BitcoreTransactionWrapper,
-    previousFreezeUntilBlock: number,
-    paytoAddress: Address): Promise<Transaction> {
-
-    // First create an input from the previous frozen transaction output. Note that we update
-    // this input later to add the relevant information required for a pay-to-script-hash output.
-    const frozenOutputAsInput = this.createUnspentOutputFromFrozenTransaction(previousFreezeTransaction, previousFreezeUntilBlock);
-    const previousFreezeAmountInSatoshis = frozenOutputAsInput.satoshis;
-
-    // Now create a spend transaction using the frozen output. Create the transaction with all
-    // inputs and outputs as they are needed to calculate the fee.
-    const spendTransaction = new Transaction()
-                                   .from([frozenOutputAsInput])
-                                   .to(paytoAddress, previousFreezeAmountInSatoshis)
-                                   .lockUntilBlockHeight(previousFreezeUntilBlock); // Transaction remains in mempool until specified block height.
-
-    const transactionFee = await this.calculateTransactionFee(spendTransaction);
-
-    // We need to set the transaction fee and subtract that fee from the freeze amount.
-    // We cannot just update the existing output (it's readonly), so we need to first remove it,
-    // and add another one with the correct amount.
-    spendTransaction.outputs.shift();
-    spendTransaction.to(paytoAddress, previousFreezeAmountInSatoshis - transactionFee)
-                    .fee(transactionFee);
-
-    // Now sign the transaction
-    const previousFreezeScript = BitcoinClient.createFreezeScript(previousFreezeUntilBlock, this.bitcoinWallet.getAddress());
-    await this.bitcoinWallet.signSpendFromFreezeTransaction(spendTransaction, previousFreezeScript);
-
-    return spendTransaction;
-  }
-
-  private createUnspentOutputFromFrozenTransaction (
-    previousFreezeTransaction: BitcoreTransactionWrapper,
-    previousFreezeUntilBlock: number): Transaction.UnspentOutput {
-
-    const previousFreezeAmountInSatoshis = previousFreezeTransaction.outputs[0].satoshis;
-    const previousFreezeRedeemScript = BitcoinClient.createFreezeScript(previousFreezeUntilBlock, this.bitcoinWallet.getAddress());
-    const scriptPubKey = Script.buildScriptHashOut(previousFreezeRedeemScript);
-
-    // This output mimics the transaction output and that is why it has inputs such as
-    // txid, vout, scriptPubKey etc ...
-    const frozenOutputAsUnspentOutput = Transaction.UnspentOutput.fromObject({
-      txid: previousFreezeTransaction.id,
-      vout: 0,
-      scriptPubKey: scriptPubKey,
-      satoshis: previousFreezeAmountInSatoshis
-    });
-
-    return frozenOutputAsUnspentOutput;
-  }
-
-  private static createFreezeScript (freezeUntilBlock: number, walletAddress: Address): Script {
-    const lockBuffer = (crypto.BN as any).fromNumber(freezeUntilBlock).toScriptNumBuffer();
-    const publicKeyHashOut = Script.buildPublicKeyHashOut(walletAddress);
-
-    const redeemScript = Script.empty()
-                         .add(lockBuffer)
-                         .add(177) // OP_CLTV
-                         .add(117) // OP_DROP
-                         .add(publicKeyHashOut);
-
-    return redeemScript;
-  }
-
-  private static serializeSpendTransaction (spendTransaction: Transaction): string {
-    // bitcore-lib does not support creating the spendFromFreeze transactions natively so we have to manually modify the
-    // inputs to add signatures/scripts etc. This means that when we try to serialize, the bitcore-lib throws
-    // as it is unable to verify the signatures. So for serialization, we will pass in special options to
-    // disable those checks.
-    return (spendTransaction as any).serialize({ disableIsFullySigned: true });
-  }
-
-  private static createBitcoinInputModel (bitcoreInput: Transaction.Input): BitcoinInputModel {
-    return {
-      previousTransactionId: bitcoreInput.prevTxId.toString('hex'),
-      outputIndexInPreviousTransaction: bitcoreInput.outputIndex,
-      scriptAsmAsString: bitcoreInput.script ? bitcoreInput.script.toASM() : ''
-    };
-  }
-
-  private static createBitcoinOutputModel (bitcoreOutput: Transaction.Output): BitcoinOutputModel {
-    return {
-      satoshis: bitcoreOutput.satoshis,
-      scriptAsmAsString: bitcoreOutput.script.toASM()
-    };
-  }
-
-  private static createBitcoinTransactionModel (transactionWrapper: BitcoreTransactionWrapper): BitcoinTransactionModel {
-
-    const bitcoinInputs = transactionWrapper.inputs.map((input) => { return BitcoinClient.createBitcoinInputModel(input); });
-    const bitcoinOutputs = transactionWrapper.outputs.map((output) => { return BitcoinClient.createBitcoinOutputModel(output); });
-
-    return {
-      inputs: bitcoinInputs,
-      outputs: bitcoinOutputs,
-      id: transactionWrapper.id,
-      blockHash: transactionWrapper.blockHash,
-      confirmations: transactionWrapper.confirmations
-    };
-  }
-
-  private async getUnspentOutputs (address: Address): Promise<Transaction.UnspentOutput[]> {
-
-    // Retrieve all transactions by addressToSearch via BCoin Node API /tx/address/$address endpoint
-    const addressToSearch = address.toString();
-    console.info(`Getting unspent coins for ${addressToSearch}`);
-    const request = {
-      method: 'listunspent',
-      params: [
-        null,
-        null,
-        [addressToSearch]
-      ]
-    };
-    const response: Array<any> = await this.rpcCall(request, true);
-
-    const unspentTransactions = response.map((coin) => {
-      return new Transaction.UnspentOutput(coin);
-    });
-
-    console.info(`Returning ${unspentTransactions.length} coins`);
-
-    return unspentTransactions;
-  }
-
-  private async rpcCall (request: any, timeout: boolean): Promise<any> {
-    // append some standard jrpc parameters
-    request['jsonrpc'] = '1.0';
-    request['id'] = Math.round(Math.random() * Number.MAX_SAFE_INTEGER).toString(32);
-
-    const requestString = JSON.stringify(request);
-    console.debug(`Sending jRPC request: id: ${request.id}, method: ${request['method']}`);
-
-    const requestOptions: RequestInit = {
-      body: requestString,
-      method: 'post'
-    };
-
-    if (this.bitcoinAuthorization) {
-      requestOptions.headers = {
-        Authorization: `Basic ${this.bitcoinAuthorization}`
-      };
-    }
-
-    const response = await this.fetchWithRetry(this.bitcoinPeerUri.toString(), requestOptions, timeout);
-
-    const responseData = await ReadableStream.readAll(response.body);
-    if (response.status !== httpStatus.OK) {
-      const error = new Error(`Fetch failed [${response.status}]: ${responseData}`);
-      console.error(error);
-      throw error;
-    }
-
-    const responseJson = JSON.parse(responseData.toString());
-
-    if ('error' in responseJson && responseJson.error !== null) {
-      const error = new Error(`RPC failed: ${JSON.stringify(responseJson.error)}`);
-      console.error(error);
-      throw error;
-    }
-
-    return responseJson.result;
-  }
-
-  /**
-   * Calls `nodeFetch` and retries with exponential back-off on `request-timeout` FetchError`.
-   * @param uri URI to fetch
-   * @param requestParameters Request parameters to use
-   * @param setTimeout True to set a timeout on the request, and retry if times out, false to wait indefinitely.
-   * @returns Response of the fetch
-   */
-  private async fetchWithRetry (uri: string, requestParameters?: RequestInit | undefined, setTimeout: boolean = true): Promise<Response> {
-    let retryCount = 0;
-    let timeout: number;
-    do {
-      timeout = this.requestTimeout * 2 ** retryCount;
-      let params = Object.assign({}, requestParameters);
-      if (setTimeout) {
-        params = Object.assign(params, {
-          timeout
-        });
-      }
-      try {
-        return await nodeFetch(uri, params);
-      } catch (error) {
-        if (error instanceof FetchError) {
-          if (retryCount >= this.requestMaxRetries) {
-            console.debug('Max retries reached. Request failed.');
-            throw error;
-          }
-          switch (error.type) {
-            case 'request-timeout':
-              console.debug(`Request timeout (${retryCount})`);
-              await this.waitFor(Math.round(timeout));
-              console.debug(`Retrying request (${++retryCount})`);
-              continue;
-          }
-        }
-        console.error(error);
-        throw error;
-      }
-    } while (true);
-  }
-
-  /**
-   * Async timeout
-   * @param milliseconds Timeout in milliseconds
-   */
-  private async waitFor (milliseconds: number) {
-    return new Promise((resolve) => {
-      setTimeout(resolve, milliseconds);
-    });
-  }
-}
+import * as httpStatus from 'http-status';
+import BitcoinBlockModel from './models/BitcoinBlockModel';
+import BitcoinSidetreeTransactionModel from './models/BitcoinSidetreeTransactionModel';
+import BitcoinInputModel from './models/BitcoinInputModel';
+import BitcoinLockTransactionModel from './models/BitcoinLockTransactionModel';
+import BitcoinOutputModel from './models/BitcoinOutputModel';
+import BitcoinTransactionModel from './models/BitcoinTransactionModel';
+import BitcoinWallet from './BitcoinWallet';
+import ErrorCode from './ErrorCode';
+import IBitcoinWallet from './interfaces/IBitcoinWallet';
+import nodeFetch, { FetchError, Response, RequestInit } from 'node-fetch';
+import ReadableStream from '../common/ReadableStream';
+import SidetreeError from '../common/SidetreeError';
+import { Address, crypto, Networks, PrivateKey, Script, Transaction, Unit } from 'bitcore-lib';
+import { IBlockInfo } from './BitcoinProcessor';
+
+/**
+ * Structure (internal to this class) to store the transaction information
+ * as the bitcore-lib.Transaction object does not expose all the properties
+ * that we need.
+ */
+interface BitcoreTransactionWrapper {
+  id: string;
+  blockHash: string;
+  confirmations: number;
+  inputs: Transaction.Input[];
+  outputs: Transaction.Output[];
+}
+
+/**
+ * Encapsulates functionality for reading/writing to the bitcoin ledger.
+ */
+export default class BitcoinClient {
+
+  /** The estimated number of blocks written on bitcoin in one hour */
+  public static estimatedNumberOfBlocksInOneHour = 6;
+
+  /** Bitcoin peer's RPC basic authorization credentials */
+  private readonly bitcoinAuthorization?: string;
+
+  private readonly bitcoinWallet: IBitcoinWallet;
+
+  constructor (
+    private bitcoinPeerUri: string,
+    bitcoinRpcUsername: string | undefined,
+    bitcoinRpcPassword: string | undefined,
+    bitcoinWalletImportString: string | undefined,
+    bitcoinWallet: IBitcoinWallet | undefined,
+    private requestTimeout: number,
+    private requestMaxRetries: number,
+    private sidetreeTransactionFeeMarkupPercentage: number) {
+
+    if (bitcoinWalletImportString && bitcoinWallet) {
+      throw new SidetreeError(ErrorCode.BitcoinProcessorWalletAndImportStringSpecified, 'Both bitcoin wallet and import string are not allowed.');
+    }
+
+    if (!bitcoinWalletImportString && !bitcoinWallet) {
+      throw new SidetreeError(ErrorCode.BitcoinProcessorWalletOrImportStringRequired, 'Either wallet or import string are required');
+    }
+    this.bitcoinWallet = bitcoinWallet || new BitcoinWallet(bitcoinWalletImportString!);
+
+    if (bitcoinRpcUsername && bitcoinRpcPassword) {
+      this.bitcoinAuthorization = Buffer.from(`${bitcoinRpcUsername}:${bitcoinRpcPassword}`).toString('base64');
+    }
+  }
+
+  /**
+   * Initialize this bitcoin client.
+   */
+  public async initialize (): Promise<void> {
+
+    const walletAddress = this.bitcoinWallet.getAddress();
+
+    console.debug(`Checking if bitcoin contains a wallet for ${walletAddress}`);
+    if (!await this.isAddressAddedToWallet(walletAddress.toString())) {
+      console.debug(`Configuring bitcoin peer to watch address ${walletAddress}. This can take up to 10 minutes.`);
+
+      const publicKeyAsHex = this.bitcoinWallet.getPublicKeyAsHex();
+      await this.addWatchOnlyAddressToWallet(publicKeyAsHex, true);
+    } else {
+      console.debug('Wallet found.');
+    }
+  }
+
+  /**
+   * generates a private key in WIF format
+   * @param network Which bitcoin network to generate this key for
+   */
+  public static generatePrivateKey (network: 'mainnet' | 'livenet' | 'testnet' | undefined): string {
+    let bitcoreNetwork: Networks.Network | undefined;
+    switch (network) {
+      case 'mainnet':
+        bitcoreNetwork = Networks.mainnet;
+        break;
+      case 'livenet':
+        bitcoreNetwork = Networks.livenet;
+        break;
+      case 'testnet':
+        bitcoreNetwork = Networks.testnet;
+        break;
+    }
+    return new PrivateKey(undefined, bitcoreNetwork).toWIF();
+  }
+
+  /**
+   * Converts the amount from BTC to satoshis.
+   * @param amountInBtc The amount in BTC
+   */
+  public static convertBtcToSatoshis (amountInBtc: number): number {
+    return Unit.fromBTC(amountInBtc).toSatoshis();
+  }
+
+  /**
+   * Broadcasts the specified data transaction.
+   * @param bitcoinSidetreeTransaction The transaction object.
+   */
+  public async broadcastSidetreeTransaction (bitcoinSidetreeTransaction: BitcoinSidetreeTransactionModel): Promise<string> {
+
+    return this.broadcastTransactionRpc(bitcoinSidetreeTransaction.serializedTransactionObject);
+  }
+
+  /**
+   * Broadcasts the specified lock transaction.
+   *
+   * @param bitcoinLockTransaction The transaction object.
+   */
+  public async broadcastLockTransaction (bitcoinLockTransaction: BitcoinLockTransactionModel): Promise<string> {
+    const transactionHash = this.broadcastTransactionRpc(bitcoinLockTransaction.serializedTransactionObject);
+    console.info(`Broadcasted lock transaction: ${transactionHash}`);
+
+    return transactionHash;
+  }
+
+  /**
+   * Creates (and NOT broadcasts) a transaction to write data to the bitcoin.
+   *
+   * @param transactionData The data to write in the transaction.
+   * @param minimumFeeInSatoshis The minimum fee for the transaction in satoshis.
+   */
+  public async createSidetreeTransaction (transactionData: string, minimumFeeInSatoshis: number): Promise<BitcoinSidetreeTransactionModel> {
+    const transaction = await this.createTransaction(transactionData, minimumFeeInSatoshis);
+
+    return {
+      transactionId: transaction.id,
+      transactionFee: transaction.getFee(),
+      serializedTransactionObject: transaction.serialize()
+    };
+  }
+
+  /**
+   * Creates (and NOT broadcasts) a lock transaction using the funds from the linked wallet.
+   *
+   * NOTE: if the linked wallet outputs are spent then this transaction cannot be broadcasted. So broadcast
+   * this transaction before spending from the wallet.
+   *
+   * @param lockAmountInSatoshis The amount to lock.
+   * @param lockUntilBlock  The block until the amount to lock to; the amount becomes spendable AT this block.
+   */
+  public async createLockTransaction (lockAmountInSatoshis: number, lockUntilBlock: number): Promise<BitcoinLockTransactionModel> {
+    const unspentCoins = await this.getUnspentOutputs(this.bitcoinWallet.getAddress());
+
+    const [freezeTransaction, redeemScriptAsHex] = await this.createFreezeTransaction(unspentCoins, lockUntilBlock, lockAmountInSatoshis);
+
+    return {
+      transactionId: freezeTransaction.id,
+      transactionFee: freezeTransaction.getFee(),
+      redeemScriptAsHex: redeemScriptAsHex,
+      serializedTransactionObject: freezeTransaction.serialize()
+    };
+  }
+
+  /**
+   * Creates (and NOT broadcasts) a lock transaction using the funds from the previously locked transaction.
+   *
+   * @param existingLockTransactionId The existing transaction with locked output.
+   * @param existingLockUntilBlock The block when the output becomes spendable.
+   * @param newLockUntilBlock The new target block for locking (the amount becomes spendable at this block).
+   */
+  public async createRelockTransaction (
+    existingLockTransactionId: string,
+    existingLockUntilBlock: number,
+    newLockUntilBlock: number): Promise<BitcoinLockTransactionModel> {
+
+    const existingLockTransaction = await this.getRawTransactionRpc(existingLockTransactionId);
+
+    const [freezeTransaction, redeemScriptAsHex] =
+      await this.createSpendToFreezeTransaction(existingLockTransaction, existingLockUntilBlock, newLockUntilBlock);
+
+    const serializedTransaction = BitcoinClient.serializeSpendTransaction(freezeTransaction);
+
+    return {
+      transactionId: freezeTransaction.id,
+      transactionFee: freezeTransaction.getFee(),
+      redeemScriptAsHex: redeemScriptAsHex,
+      serializedTransactionObject: serializedTransaction
+    };
+  }
+
+  /**
+   * Creates (and NOT broadcasts) a transaction which outputs the previously locked amount into the linked
+   * wallet.
+   *
+   * @param existingLockTransactionId The existing transaction with locked amount.
+   * @param existingLockUntilBlock The block when the amount becomes spendable.
+   */
+  public async createReleaseLockTransaction (existingLockTransactionId: string, existingLockUntilBlock: number): Promise<BitcoinLockTransactionModel> {
+    const existingLockTransaction = await this.getRawTransactionRpc(existingLockTransactionId);
+
+    const releaseLockTransaction = await this.createSpendToWalletTransaction(existingLockTransaction, existingLockUntilBlock);
+
+    const serializedTransaction = BitcoinClient.serializeSpendTransaction(releaseLockTransaction);
+
+    return {
+      transactionId: releaseLockTransaction.id,
+      transactionFee: releaseLockTransaction.getFee(),
+      redeemScriptAsHex: '',
+      serializedTransactionObject: serializedTransaction
+    };
+  }
+
+  /**
+   * Gets the block data for the given block hash.
+   * @param hash The hash of the block
+   * @returns the block data.
+   */
+  public async getBlock (hash: string): Promise<BitcoinBlockModel> {
+    const request = {
+      method: 'getblock',
+      params: [
+        hash,
+        2 // verbosity value to get block + transactions' info
+      ]
+    };
+
+    const block = await this.rpcCall(request, true);
+
+    const transactionModels = block.tx.map((txn: any) => {
+      const transactionBuffer = Buffer.from(txn.hex, 'hex');
+      const bitcoreTransaction = BitcoinClient.createBitcoreTransactionWrapper(transactionBuffer, block.confirmations, hash);
+      return BitcoinClient.createBitcoinTransactionModel(bitcoreTransaction);
+    });
+
+    return {
+      hash: block.hash,
+      height: block.height,
+      previousHash: block.previousblockhash,
+      transactions: transactionModels
+    };
+  }
+
+  /**
+   * Gets the block hash for a given block height.
+   * @param height The height to get a hash for
+   * @returns the block hash
+   */
+  public async getBlockHash (height: number): Promise<string> {
+    console.info(`Getting hash for block ${height}`);
+    const hashRequest = {
+      method: 'getblockhash',
+      params: [
+        height // height of the block
+      ]
+    };
+
+    return this.rpcCall(hashRequest, true);
+  }
+
+  /**
+   * Gets the block info for the given block height.
+   * @param height The height of the block
+   * @returns the block info.
+   */
+  public async getBlockInfoFromHeight (height: number): Promise<IBlockInfo> {
+    return this.getBlockInfo(await this.getBlockHash(height));
+  }
+
+  /**
+   * Gets the block info for the given block hash.
+   * @param hash The hash of the block
+   * @returns the block info.
+   */
+  public async getBlockInfo (hash: string): Promise<IBlockInfo> {
+    const request = {
+      method: 'getblockheader',
+      params: [
+        hash,
+        true // verbose
+      ]
+    };
+
+    const response = await this.rpcCall(request, true);
+
+    return {
+      hash: hash,
+      height: response.height,
+      previousHash: response.previousblockhash
+    };
+  }
+
+  /**
+   * Gets the current Bitcoin block height
+   * @returns the latest block number
+   */
+  public async getCurrentBlockHeight (): Promise<number> {
+    console.info('Getting current block height...');
+    const request = {
+      method: 'getblockcount'
+    };
+
+    const response = await this.rpcCall(request, true);
+    return response;
+  }
+
+  /**
+   * Gets all unspent coins of the wallet which is being watched.
+   * @returns the balance of the wallet
+   */
+  public async getBalanceInSatoshis (): Promise<number> {
+
+    const unspentOutputs = await this.getUnspentOutputs(this.bitcoinWallet.getAddress());
+
+    const unspentSatoshis = unspentOutputs.reduce((total, unspentOutput) => {
+      return total + unspentOutput.satoshis;
+    }, 0);
+
+    return unspentSatoshis;
+  }
+
+  /**
+   * Gets the transaction fee of a transaction in satoshis.
+   * @param transactionId the id of the target transaction.
+   * @returns the transaction fee.
+   */
+  public async getTransactionFeeInSatoshis (transactionId: string): Promise<number> {
+
+    const transaction = await this.getRawTransaction(transactionId);
+
+    let inputSatoshiSum = 0;
+    for (let i = 0 ; i < transaction.inputs.length ; i++) {
+
+      const currentInput = transaction.inputs[i];
+      const transactionOutValue = await this.getTransactionOutValueInSatoshi(currentInput.previousTransactionId, currentInput.outputIndexInPreviousTransaction);
+
+      inputSatoshiSum += transactionOutValue;
+    }
+
+    // transaction outputs in satoshis
+    const transactionOutputs: number[] = transaction.outputs.map((output) => output.satoshis);
+
+    const outputSatoshiSum = transactionOutputs.reduce((sum, value) => sum + value, 0);
+
+    return (inputSatoshiSum - outputSatoshiSum);
+  }
+
+  private async addWatchOnlyAddressToWallet (publicKeyAsHex: string, rescan: boolean): Promise<void> {
+    const request = {
+      method: 'importpubkey',
+      params: [
+        publicKeyAsHex,
+        'sidetree',
+        rescan
+      ]
+    };
+
+    await this.rpcCall(request, false);
+  }
+
+  private async broadcastTransactionRpc (rawTransaction: string) {
+
+    const request = {
+      method: 'sendrawtransaction',
+      params: [
+        rawTransaction
+      ]
+    };
+
+    return this.rpcCall(request, true);
+  }
+
+  private async isAddressAddedToWallet (address: string): Promise<boolean> {
+    console.info(`Checking if bitcoin wallet for ${address} exists`);
+    const request = {
+      method: 'getaddressinfo',
+      params: [
+        address
+      ]
+    };
+
+    const response = await this.rpcCall(request, true);
+    return response.labels.length > 0 || response.iswatchonly;
+  }
+
+  private async getCurrentEstimatedFeeInSatoshisPerKb (): Promise<number> {
+    const request = {
+      method: 'estimatesmartfee',
+      params: [
+        1 // Number of confirmation targtes
+      ]
+    };
+
+    const response = await this.rpcCall(request, true);
+
+    if (!response.feerate ||
+        (response.errors && response.errors.length > 0)) {
+      const error = response.errors ? JSON.stringify(response.errors) : `Feerate is undefined`;
+      throw new Error(`Fee rate could not be estimated. Error: ${error}`);
+    }
+
+    const feerateInBtc = response.feerate;
+
+    return BitcoinClient.convertBtcToSatoshis(feerateInBtc);
+  }
+
+  /** Get the transaction out value in satoshi, for a specified output index */
+  private async getTransactionOutValueInSatoshi (transactionId: string, outputIndex: number) {
+    const transaction = await this.getRawTransaction(transactionId);
+
+    // output with the desired index
+    const vout = transaction.outputs[outputIndex];
+
+    return vout.satoshis;
+  }
+
+  /**
+   * Get the raw transaction data.
+   * @param transactionId The target transaction id.
+   */
+  public async getRawTransaction (transactionId: string): Promise<BitcoinTransactionModel> {
+    const bitcoreTransaction = await this.getRawTransactionRpc(transactionId);
+
+    return BitcoinClient.createBitcoinTransactionModel(bitcoreTransaction);
+  }
+
+  private async getRawTransactionRpc (transactionId: string): Promise<BitcoreTransactionWrapper> {
+    const request = {
+      method: 'getrawtransaction',
+      params: [
+        transactionId,  // transaction id
+        true            // verbose output
+      ]
+    };
+
+    const rawTransactionData = await this.rpcCall(request, true);
+    const hexEncodedTransaction = rawTransactionData.hex;
+    const transactionBuffer = Buffer.from(hexEncodedTransaction, 'hex');
+
+    // The confirmations and the blockhash parameters can both be undefined if the transaction is not yet
+    // written to the blockchain. In that case, just pass in 0 for the confirmations. With the confirmations
+    // being 0, the blockhash can be understood to be undefined.
+    const confirmations = rawTransactionData.confirmations ? rawTransactionData.confirmations : 0;
+
+    return BitcoinClient.createBitcoreTransactionWrapper(transactionBuffer, confirmations, rawTransactionData.blockhash);
+  }
+
+  // This function is specifically created to help with unit testing.
+  private static createTransactionFromBuffer (buffer: Buffer): Transaction {
+    return new Transaction(buffer);
+  }
+
+  private static createBitcoreTransactionWrapper (buffer: Buffer, confirmations: number, blockHash: string): BitcoreTransactionWrapper {
+
+    const transaction = BitcoinClient.createTransactionFromBuffer(buffer);
+
+    return {
+      id: transaction.id,
+      blockHash: blockHash,
+      confirmations: confirmations,
+      inputs: transaction.inputs,
+      outputs: transaction.outputs
+    };
+  }
+
+  private async createTransaction (transactionData: string, minFeeInSatoshis: number): Promise<Transaction> {
+    const walletAddress = this.bitcoinWallet.getAddress();
+    const unspentOutputs = await this.getUnspentOutputs(walletAddress);
+
+    const transaction = new Transaction();
+    transaction.from(unspentOutputs);
+    transaction.addOutput(new Transaction.Output({
+      script: Script.buildDataOut(transactionData),
+      satoshis: 0
+    }));
+    transaction.change(walletAddress);
+
+    const estimatedFeeInSatoshis = await this.calculateTransactionFee(transaction);
+    // choose the max between bitcoin estimated fee or passed in min fee to pay
+    let feeToPay = Math.max(minFeeInSatoshis, estimatedFeeInSatoshis);
+    // mark up the fee by specified percentage
+    feeToPay += (feeToPay * this.sidetreeTransactionFeeMarkupPercentage / 100);
+    // round up to the nearest integer because satoshis don't have floating points
+    feeToPay = Math.ceil(feeToPay);
+
+    transaction.fee(feeToPay);
+    await this.bitcoinWallet.signTransaction(transaction);
+
+    return transaction;
+  }
+
+  /**
+   * Calculates an estimated fee for the given transaction. All the inputs and outputs MUST
+   * be already set to get the estimate more accurate.
+   *
+   * @param transaction The transaction for which the fee is to be calculated.
+   */
+  private async calculateTransactionFee (transaction: Transaction): Promise<number> {
+    // Get esimtated fee from RPC
+    const estimatedFeeInKb = await this.getCurrentEstimatedFeeInSatoshisPerKb();
+
+    // Estimate the size of the transaction
+    const estimatedSizeInBytes = (transaction.inputs.length * 150) + (transaction.outputs.length * 50);
+    const estimatedSizeInKb = estimatedSizeInBytes / 1000;
+
+    const estimatedFee = estimatedSizeInKb * estimatedFeeInKb;
+
+    // Add a percentage to the fee (trying to be on the higher end of the estimate)
+    return estimatedFee + (estimatedFee * .4);
+  }
+
+  private async createFreezeTransaction (
+    unspentCoins: Transaction.UnspentOutput[],
+    freezeUntilBlock: number,
+    freezeAmountInSatoshis: number): Promise<[Transaction, string]> {
+
+    console.info(`Creating a freeze transaction for amount: ${freezeAmountInSatoshis} satoshis with freeze until block: ${freezeUntilBlock}`);
+
+    const walletAddress = this.bitcoinWallet.getAddress();
+    const freezeScript = BitcoinClient.createFreezeScript(freezeUntilBlock, walletAddress);
+    const payToScriptHashOutput = Script.buildScriptHashOut(freezeScript);
+    const payToScriptAddress = new Address(payToScriptHashOutput);
+
+    const freezeTransaction = new Transaction()
+                              .from(unspentCoins)
+                              .to(payToScriptAddress, freezeAmountInSatoshis)
+                              .change(walletAddress);
+
+    const transactionFee = await this.calculateTransactionFee(freezeTransaction);
+
+    freezeTransaction.fee(transactionFee);
+    await this.bitcoinWallet.signTransaction(freezeTransaction);
+
+    return [freezeTransaction, freezeScript.toHex()];
+  }
+
+  private async createSpendToFreezeTransaction (
+    previousFreezeTransaction: BitcoreTransactionWrapper,
+    previousFreezeUntilBlock: number,
+    freezeUntilBlock: number): Promise<[Transaction, string]> {
+
+    // tslint:disable-next-line: max-line-length
+    console.info(`Creating a freeze transaction with freeze until block: ${freezeUntilBlock} from previously frozen transaction with id: ${previousFreezeTransaction.id}`);
+
+    const freezeScript = BitcoinClient.createFreezeScript(freezeUntilBlock, this.bitcoinWallet.getAddress());
+    const payToScriptHashOutput = Script.buildScriptHashOut(freezeScript);
+    const payToScriptAddress = new Address(payToScriptHashOutput);
+
+    // We are creating a spend transaction and are paying to another freeze script.
+    // So essentially we are re-freezing ...
+    const reFreezeTransaction = await this.createSpendTransactionFromFrozenTransaction(
+      previousFreezeTransaction,
+      previousFreezeUntilBlock,
+      payToScriptAddress);
+
+    return [reFreezeTransaction, freezeScript.toHex()];
+  }
+
+  private async createSpendToWalletTransaction (
+    previousFreezeTransaction: BitcoreTransactionWrapper,
+    previousFreezeUntilBlock: number): Promise<Transaction> {
+
+    // tslint:disable-next-line: max-line-length
+    console.info(`Creating a transaction to return (to the wallet) the preivously frozen amount from transaction with id: ${previousFreezeTransaction.id} which was frozen until block: ${previousFreezeUntilBlock}`);
+
+    return this.createSpendTransactionFromFrozenTransaction(
+      previousFreezeTransaction,
+      previousFreezeUntilBlock,
+      this.bitcoinWallet.getAddress());
+  }
+
+  /**
+   * Creates a spend transaction to spend the previously frozen output. The details
+   * on how to create a spend transactions were taken from the BIP65 demo at:
+   * https://github.com/mruddy/bip65-demos/blob/master/freeze.js.
+   *
+   * @param previousFreezeTransaction The previously frozen transaction.
+   * @param previousFreezeUntilBlock The previously frozen transaction's freeze until block.
+   * @param paytoAddress The address where the spend transaction should go to.
+   */
+  private async createSpendTransactionFromFrozenTransaction (
+    previousFreezeTransaction: BitcoreTransactionWrapper,
+    previousFreezeUntilBlock: number,
+    paytoAddress: Address): Promise<Transaction> {
+
+    // First create an input from the previous frozen transaction output. Note that we update
+    // this input later to add the relevant information required for a pay-to-script-hash output.
+    const frozenOutputAsInput = this.createUnspentOutputFromFrozenTransaction(previousFreezeTransaction, previousFreezeUntilBlock);
+    const previousFreezeAmountInSatoshis = frozenOutputAsInput.satoshis;
+
+    // Now create a spend transaction using the frozen output. Create the transaction with all
+    // inputs and outputs as they are needed to calculate the fee.
+    const spendTransaction = new Transaction()
+                                   .from([frozenOutputAsInput])
+                                   .to(paytoAddress, previousFreezeAmountInSatoshis)
+                                   .lockUntilBlockHeight(previousFreezeUntilBlock); // Transaction remains in mempool until specified block height.
+
+    const transactionFee = await this.calculateTransactionFee(spendTransaction);
+
+    // We need to set the transaction fee and subtract that fee from the freeze amount.
+    // We cannot just update the existing output (it's readonly), so we need to first remove it,
+    // and add another one with the correct amount.
+    spendTransaction.outputs.shift();
+    spendTransaction.to(paytoAddress, previousFreezeAmountInSatoshis - transactionFee)
+                    .fee(transactionFee);
+
+    // Now sign the transaction
+    const previousFreezeScript = BitcoinClient.createFreezeScript(previousFreezeUntilBlock, this.bitcoinWallet.getAddress());
+    await this.bitcoinWallet.signSpendFromFreezeTransaction(spendTransaction, previousFreezeScript);
+
+    return spendTransaction;
+  }
+
+  private createUnspentOutputFromFrozenTransaction (
+    previousFreezeTransaction: BitcoreTransactionWrapper,
+    previousFreezeUntilBlock: number): Transaction.UnspentOutput {
+
+    const previousFreezeAmountInSatoshis = previousFreezeTransaction.outputs[0].satoshis;
+    const previousFreezeRedeemScript = BitcoinClient.createFreezeScript(previousFreezeUntilBlock, this.bitcoinWallet.getAddress());
+    const scriptPubKey = Script.buildScriptHashOut(previousFreezeRedeemScript);
+
+    // This output mimics the transaction output and that is why it has inputs such as
+    // txid, vout, scriptPubKey etc ...
+    const frozenOutputAsUnspentOutput = Transaction.UnspentOutput.fromObject({
+      txid: previousFreezeTransaction.id,
+      vout: 0,
+      scriptPubKey: scriptPubKey,
+      satoshis: previousFreezeAmountInSatoshis
+    });
+
+    return frozenOutputAsUnspentOutput;
+  }
+
+  private static createFreezeScript (freezeUntilBlock: number, walletAddress: Address): Script {
+    const lockBuffer = (crypto.BN as any).fromNumber(freezeUntilBlock).toScriptNumBuffer();
+    const publicKeyHashOut = Script.buildPublicKeyHashOut(walletAddress);
+
+    const redeemScript = Script.empty()
+                         .add(lockBuffer)
+                         .add(177) // OP_CLTV
+                         .add(117) // OP_DROP
+                         .add(publicKeyHashOut);
+
+    return redeemScript;
+  }
+
+  private static serializeSpendTransaction (spendTransaction: Transaction): string {
+    // bitcore-lib does not support creating the spendFromFreeze transactions natively so we have to manually modify the
+    // inputs to add signatures/scripts etc. This means that when we try to serialize, the bitcore-lib throws
+    // as it is unable to verify the signatures. So for serialization, we will pass in special options to
+    // disable those checks.
+    return (spendTransaction as any).serialize({ disableIsFullySigned: true });
+  }
+
+  private static createBitcoinInputModel (bitcoreInput: Transaction.Input): BitcoinInputModel {
+    return {
+      previousTransactionId: bitcoreInput.prevTxId.toString('hex'),
+      outputIndexInPreviousTransaction: bitcoreInput.outputIndex,
+      scriptAsmAsString: bitcoreInput.script ? bitcoreInput.script.toASM() : ''
+    };
+  }
+
+  private static createBitcoinOutputModel (bitcoreOutput: Transaction.Output): BitcoinOutputModel {
+    return {
+      satoshis: bitcoreOutput.satoshis,
+      scriptAsmAsString: bitcoreOutput.script.toASM()
+    };
+  }
+
+  private static createBitcoinTransactionModel (transactionWrapper: BitcoreTransactionWrapper): BitcoinTransactionModel {
+
+    const bitcoinInputs = transactionWrapper.inputs.map((input) => { return BitcoinClient.createBitcoinInputModel(input); });
+    const bitcoinOutputs = transactionWrapper.outputs.map((output) => { return BitcoinClient.createBitcoinOutputModel(output); });
+
+    return {
+      inputs: bitcoinInputs,
+      outputs: bitcoinOutputs,
+      id: transactionWrapper.id,
+      blockHash: transactionWrapper.blockHash,
+      confirmations: transactionWrapper.confirmations
+    };
+  }
+
+  private async getUnspentOutputs (address: Address): Promise<Transaction.UnspentOutput[]> {
+
+    // Retrieve all transactions by addressToSearch via BCoin Node API /tx/address/$address endpoint
+    const addressToSearch = address.toString();
+    console.info(`Getting unspent coins for ${addressToSearch}`);
+    const request = {
+      method: 'listunspent',
+      params: [
+        null,
+        null,
+        [addressToSearch]
+      ]
+    };
+    const response: Array<any> = await this.rpcCall(request, true);
+
+    const unspentTransactions = response.map((coin) => {
+      return new Transaction.UnspentOutput(coin);
+    });
+
+    console.info(`Returning ${unspentTransactions.length} coins`);
+
+    return unspentTransactions;
+  }
+
+  private async rpcCall (request: any, timeout: boolean): Promise<any> {
+    // append some standard jrpc parameters
+    request['jsonrpc'] = '1.0';
+    request['id'] = Math.round(Math.random() * Number.MAX_SAFE_INTEGER).toString(32);
+
+    const requestString = JSON.stringify(request);
+    console.debug(`Sending jRPC request: id: ${request.id}, method: ${request['method']}`);
+
+    const requestOptions: RequestInit = {
+      body: requestString,
+      method: 'post'
+    };
+
+    if (this.bitcoinAuthorization) {
+      requestOptions.headers = {
+        Authorization: `Basic ${this.bitcoinAuthorization}`
+      };
+    }
+
+    const response = await this.fetchWithRetry(this.bitcoinPeerUri.toString(), requestOptions, timeout);
+
+    const responseData = await ReadableStream.readAll(response.body);
+    if (response.status !== httpStatus.OK) {
+      const error = new Error(`Fetch failed [${response.status}]: ${responseData}`);
+      console.error(error);
+      throw error;
+    }
+
+    const responseJson = JSON.parse(responseData.toString());
+
+    if ('error' in responseJson && responseJson.error !== null) {
+      const error = new Error(`RPC failed: ${JSON.stringify(responseJson.error)}`);
+      console.error(error);
+      throw error;
+    }
+
+    return responseJson.result;
+  }
+
+  /**
+   * Calls `nodeFetch` and retries with exponential back-off on `request-timeout` FetchError`.
+   * @param uri URI to fetch
+   * @param requestParameters Request parameters to use
+   * @param setTimeout True to set a timeout on the request, and retry if times out, false to wait indefinitely.
+   * @returns Response of the fetch
+   */
+  private async fetchWithRetry (uri: string, requestParameters?: RequestInit | undefined, setTimeout: boolean = true): Promise<Response> {
+    let retryCount = 0;
+    let timeout: number;
+    do {
+      timeout = this.requestTimeout * 2 ** retryCount;
+      let params = Object.assign({}, requestParameters);
+      if (setTimeout) {
+        params = Object.assign(params, {
+          timeout
+        });
+      }
+      try {
+        return await nodeFetch(uri, params);
+      } catch (error) {
+        if (error instanceof FetchError) {
+          if (retryCount >= this.requestMaxRetries) {
+            console.debug('Max retries reached. Request failed.');
+            throw error;
+          }
+          switch (error.type) {
+            case 'request-timeout':
+              console.debug(`Request timeout (${retryCount})`);
+              await this.waitFor(Math.round(timeout));
+              console.debug(`Retrying request (${++retryCount})`);
+              continue;
+          }
+        }
+        console.error(error);
+        throw error;
+      }
+    } while (true);
+  }
+
+  /**
+   * Async timeout
+   * @param milliseconds Timeout in milliseconds
+   */
+  private async waitFor (milliseconds: number) {
+    return new Promise((resolve) => {
+      setTimeout(resolve, milliseconds);
+    });
+  }
+}