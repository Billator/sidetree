--- conflicted
+++ resolved
@@ -16,14 +16,6 @@
   nextRecoveryCommitmentHash: string;
 }
 
-<<<<<<< HEAD
-interface OperationDataModel {
-  nextUpdateCommitmentHash: string;
-  document: any;
-}
-
-=======
->>>>>>> c5f7756b
 /**
  * A class that represents a recover operation.
  */
@@ -120,7 +112,7 @@
       throw new SidetreeError(ErrorCode.RecoverOperationRecoveryRevealValueMissingOrInvalidType);
     }
 
-    if ((operationObject.recoveryRevealValue as string).length > Operation.maxEncodedCommitmentRevealValueLength) {
+    if ((operationObject.recoveryRevealValue as string).length > Operation.maxEncodedRevealValueLength) {
       throw new SidetreeError(ErrorCode.RecoverOperationRecoveryRevealValueTooLong);
     }
 
@@ -177,30 +169,4 @@
 
     return signedOperationData;
   }
-<<<<<<< HEAD
-
-  private static async parseOperationData (operationDataEncodedString: any): Promise<OperationDataModel> {
-    if (typeof operationDataEncodedString !== 'string') {
-      throw new SidetreeError(ErrorCode.RecoverOperationDataMissingOrNotString);
-    }
-
-    const operationDataJsonString = Encoder.decodeAsString(operationDataEncodedString);
-    const operationData = await JsonAsync.parse(operationDataJsonString);
-
-    const allowedProperties = new Set(['document', 'nextUpdateCommitmentHash']);
-    for (let property in operationData) {
-      if (!allowedProperties.has(property)) {
-        throw new SidetreeError(ErrorCode.RecoverOperationDataMissingOrUnknownProperty);
-      }
-    }
-
-    DocumentComposer.validateDocument(operationData.document);
-
-    const nextUpdateCommitmentHash = Encoder.decodeAsBuffer(operationData.nextUpdateCommitmentHash);
-    Multihash.verifyHashComputedUsingLatestSupportedAlgorithm(nextUpdateCommitmentHash);
-
-    return operationData;
-  }
-=======
->>>>>>> c5f7756b
 }