import * as Base58 from 'bs58';
import Multihash from './Multihash';
import { applyPatch } from 'fast-json-patch';
import { DidDocument } from '@decentralized-identity/did-common-typescript';
import { getProtocol } from './Protocol';
import { ResolvedTransaction } from './Transaction';

/**
 * Class that contains property names used in the operation requests specified in Sidetree REST API.
 */
class OperationProperty {
  /** signingKeyId */
  static signingKeyId = 'signingKeyId';
  /** createPayload */
  static createPayload = 'createPayload';
  /** updatePayload */
  static updatePayload = 'updatePayload';
  /** deletePayload */
  static deletePayload = 'deletePayload';
  /** recoverPayload */
  static recoverPayload = 'recoverPayload';
  /** signature */
  static signature = 'signature';
  /** proofOfWork */
  static proofOfWork = 'proofOfWork';
  /** previous operation hash */
  static previousOperationHash = 'previousOperationHash';
}

/**
 * Sidetree operation types.
 */
enum OperationType {
  Create,
  Resolve,
  Update,
  Delete,
  Recover
}

/**
 * A class that represents a Sidetree write operation.
 * The primary purphose of this class is to provide an abstraction to the underlying JSON data structure.
 *
 * NOTE: Design choices of:
 * 1. Excluding resolve/read operation as it is currently very different, ie. far simpler than write operations.
 * 2. No subclassing of specific operations. The intention here is to keep the hierarchy flat, as most properties are common.
 * 3. Factory method to hide constructor in case subclassing becomes useful in the future. Most often a good practice anyway.
 */
class WriteOperation {
  /** The logical blockchain time that this opeartion was anchored on the blockchain */
  public readonly transactionTime?: number;
  /** The transaction number of the transaction this operation was batched within. */
  public readonly transactionNumber?: number;
  /** The index this operation was assigned to in the batch. */
  public readonly operationIndex?: number;
  /** The hash of the batch file this operation belongs to */
  public readonly batchFileHash?: string;

  /** The original request buffer sent by the requester. */
  public readonly operationBuffer: Buffer;
  /** The incremental number of each operation made to the DID Document of the same DID starting from 0. */
  public readonly operationNumber: Number;
  /** The Base58 encoded operation payload. */
  public readonly encodedPayload: string;
  /** The DID of the DID document to be updated. */
  public readonly did: string | undefined;
  /** The type of operation. */
  public readonly type: OperationType;
  /** The hash of the previous operation - undefined for DID create operation */
  public readonly previousOperationHash?: string;
  /** ID of the key used to sign this operation. */
  public readonly signingKeyId: string;
  /** Signature of this operation. */
  public readonly signature: Buffer;
  /** Proof-of-work of this operation. */
  public proofOfWork: any; // TODO: to be implemented.

  /** DID document given in the operation, only applicable to create and recovery operations, undefined otherwise. */
  public readonly didDocument: DidDocument | undefined;

  /** Patch to the DID Document, only applicable to update operations, undefined otherwise. */
  public readonly patch: any[] | undefined;

  /**
   * Constructs a WriteOperation if the request given follows one and only one write operation JSON schema,
   * throws error otherwise.
   * @param resolvedTransaction The transaction operation this opeartion was batched within.
   *                            If given, operationIndex must be given else error will be thrown.
   *                            The transactoinTimeHash is ignored by the constructor.
   * @param operationIndex The operation index this operation was assigned to in the batch.
   *                       If given, resolvedTransaction must be given else error will be thrown.
   */
  private constructor (
    operationBuffer: Buffer,
    resolvedTransaction?: ResolvedTransaction,
    operationIndex?: number) {
    // resolvedTransaction and operationIndex must both be defined or undefined at the same time.
    if (!((resolvedTransaction === undefined && operationIndex === undefined) ||
          (resolvedTransaction !== undefined && operationIndex !== undefined))) {
      throw new Error('Param transactionNumber and operationIndex must both be defined or undefined.');
    }

    // Properties of an operation in a resolved transaction.
    this.transactionTime = resolvedTransaction ? resolvedTransaction.transactionTime : undefined;
    this.transactionNumber = resolvedTransaction ? resolvedTransaction.transactionNumber : undefined;
    this.batchFileHash = resolvedTransaction ? resolvedTransaction.batchFileHash : undefined;

    this.operationIndex = operationIndex;
    this.operationBuffer = operationBuffer;

    // Parse request buffer into a JS object.
    const operation = JSON.parse(operationBuffer.toString());

    // Ensure all properties given are specified in Sidetree protocol.
    const allowedProperties = new Set([
      OperationProperty.signingKeyId,
      OperationProperty.createPayload,
      OperationProperty.updatePayload,
      OperationProperty.deletePayload,
      OperationProperty.recoverPayload,
      OperationProperty.signature,
      OperationProperty.proofOfWork,
      OperationProperty.previousOperationHash]);
    for (let property in operation) {
      if (!allowedProperties.has(property)) {
        throw new Error(`Unexpected property ${property} in operation.`);
      }
    }

    // Verify required properties.
    const requiredProperties = [OperationProperty.signature, OperationProperty.proofOfWork];
    for (let requiredProperty of requiredProperties) {
      if (!(requiredProperty in operation)) {
        throw new Error(`Required property ${requiredProperty} not found in operation.`);
      }
    }

    // Verify that operation must contain one of the mutually exclusive properties.
    const mutuallyExclusiveProperties = [
      OperationProperty.createPayload,
      OperationProperty.updatePayload,
      OperationProperty.deletePayload,
      OperationProperty.recoverPayload];
    let mutuallyExclusivePropertyFound = false;
    for (let property of mutuallyExclusiveProperties) {
      if (property in operation) {
        if (mutuallyExclusivePropertyFound) {
          throw new Error('More than one mutually exclusive property found in operation.');
        } else {
          mutuallyExclusivePropertyFound = true;
        }
      }
    }
    if (!mutuallyExclusivePropertyFound) {
      throw new Error(`Must contain one of the '${mutuallyExclusiveProperties.join(', ')}' properties in request.`);
    }

    this.signingKeyId = operation.signingKeyId;
    this.signature = operation.signature;
    this.proofOfWork = operation.proofOfWork;

    // Get the operation type and encoded operation string.
    const [operationType, encodedPayload] = WriteOperation.getOperationTypeAndEncodedPayload(operation);
    this.type = operationType;
    this.encodedPayload = encodedPayload;

    // Decode the encoded operation string.
    const decodedPayloadBuffer = Base58.decode(encodedPayload);
    const decodedPayloadJson = decodedPayloadBuffer.toString();
    const decodedPayload = JSON.parse(decodedPayloadJson);

    switch (this.type) {
      case OperationType.Create:
        this.operationNumber = 0;
        this.didDocument = WriteOperation.parseCreatePayload(decodedPayload);
        break;
      case OperationType.Update:
<<<<<<< HEAD
        if (!(OperationProperty.previousOperationHash in operation)) {
          throw new Error('Update operation must contain a previous operation hash');
        }
        this.previousOperationHash = operation.previousOperationHash;
=======
        this.operationNumber = decodedPayload.operationNumber;
        this.did = decodedPayload.did;
        this.previousOperationHash = decodedPayload.previousOperationHash;
        this.patch = decodedPayload.patch;
>>>>>>> a83d6e06
        break;
      default:
        throw new Error(`Not implemented operation type ${this.type}.`);
    }
  }

  /**
   * Creates a WriteOperation if the request given follows one and only one write operation JSON schema,
   * throws error otherwise.
   * @param resolvedTransaction The transaction operation was batched within. If given, operationIndex must be given else error will be thrown.
   * @param operationIndex The operation index this operation was assigned to in the batch.
   *                       If given, resolvedTransaction must be given else error will be thrown.
   */
  public static create (
    operationBuffer: Buffer,
    resolvedTransaction?: ResolvedTransaction,
    operationIndex?: number): WriteOperation {
    return new WriteOperation(operationBuffer, resolvedTransaction, operationIndex);
  }

  /**
   * Retuns the constructed DID Document from the given create operation.
   * Throws error if:
   *  1. the given operation is not a create operation; or
   *  2. if unable to locate the transaction time to be used for DID generation.
   * @param transactionTime Optional. Logical blockchain time that the given operation was anchored on blockchain.
   *                        Used to decide protocol version to use for DID generation.
   *                        If not given operation.transactionTime must be given and will be used instead.
   */
  public static toDidDocument (operation: WriteOperation, didMethodName: string, transactionTime?: number): DidDocument {
    if (operation.type !== OperationType.Create) {
      throw new Error(`Unable to construct a DID Document from a '${operation.type}' operation.`);
    }

    if (transactionTime === undefined) {
      transactionTime = operation.transactionTime;
    }

    if (transactionTime === undefined) {
      throw new Error(`Transaction time not given but needed for DID generation.`);
    }

    // Get the protocol version according to the transaction time to decide on the hashing algorithm used for the DID.
    const protocol = getProtocol(transactionTime);

    // Compute the hash of the DID Document in the create payload as the DID
    const didDocumentBuffer = Buffer.from(operation.encodedPayload);
    const multihash = Multihash.hash(didDocumentBuffer, protocol.hashAlgorithmInMultihashCode);
    const multihashBase58 = Base58.encode(multihash);
    const did = didMethodName + multihashBase58;

    // Construct real DID document and return it.
    const didDocument = operation.didDocument!;
    didDocument.id = did;
    return didDocument;
  }

  /**
   * Applies the given JSON Patch to the specified DID Document.
   * NOTE: a new instance of the DidDocument is returned, the original instance is not modified.
   * @returns The resultant DID Document.
   */
  public static applyJsonPatchToDidDocument (didDocument: DidDocument, jsonPatch: any[]): DidDocument {
    const validatePatchOperation = true;
    const mutateOriginalContent = false;
    const updatedDidDocument = applyPatch(didDocument, jsonPatch, validatePatchOperation, mutateOriginalContent);
    // TODO: Need to add extensive tests to make sure validation follows protocol behavior.

    return updatedDidDocument.newDocument;
  }

  /**
   * Given an operation object, returns a tuple of operation type and the Base58 encoded operation payload.
   */
  private static getOperationTypeAndEncodedPayload (operation: any): [OperationType, string] {
    let operationType;
    let encodedPayload;
    if (operation.hasOwnProperty(OperationProperty.createPayload)) {
      operationType = OperationType.Create;
      encodedPayload = operation.createPayload;
    } else if (operation.hasOwnProperty(OperationProperty.updatePayload)) {
      operationType = OperationType.Update;
      encodedPayload = operation.updatePayload;
    } else if (operation.hasOwnProperty(OperationProperty.deletePayload)) {
      operationType = OperationType.Delete;
      encodedPayload = operation.deletePayload;
    } else if (operation.hasOwnProperty(OperationProperty.recoverPayload)) {
      operationType = OperationType.Recover;
      encodedPayload = operation.recoverPayload;
    } else {
      throw new Error('Unknown operation.');
    }

    return [operationType, encodedPayload];
  }

  /**
   * Parses the given create payload into a DidDocument.
   */
  private static parseCreatePayload (payload: any): DidDocument {
    // DidDocument class requires 'id' property, where as Sidetree does not.
    // So here we make sure the 'id' property is added before passing to DidDocument constructor.
    payload.id = 'disregard';
    return new DidDocument(payload);
  }
}

export { OperationType, WriteOperation };<|MERGE_RESOLUTION|>--- conflicted
+++ resolved
@@ -176,17 +176,10 @@
         this.didDocument = WriteOperation.parseCreatePayload(decodedPayload);
         break;
       case OperationType.Update:
-<<<<<<< HEAD
-        if (!(OperationProperty.previousOperationHash in operation)) {
-          throw new Error('Update operation must contain a previous operation hash');
-        }
-        this.previousOperationHash = operation.previousOperationHash;
-=======
         this.operationNumber = decodedPayload.operationNumber;
         this.did = decodedPayload.did;
         this.previousOperationHash = decodedPayload.previousOperationHash;
         this.patch = decodedPayload.patch;
->>>>>>> a83d6e06
         break;
       default:
         throw new Error(`Not implemented operation type ${this.type}.`);
